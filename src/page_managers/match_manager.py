"""Creates the `MatchManager` class used to set up the Match page and its graphs."""

import numpy as np
import streamlit as st
from scipy.integrate import quad
from scipy.stats import norm

from .page_manager import PageManager
<<<<<<< HEAD
from utils import CalculatedStats, Queries, retrieve_team_list, retrieve_scouting_data, scouting_data_for_team, multi_line_graph, bar_graph, stacked_bar_graph
from streamlit_toggle import toggle
=======
from utils import (
    alliance_breakdown,
    box_plot,
    CalculatedStats,
    colored_metric,
    GeneralConstants,
    GraphType,
    plotly_chart,
    Queries,
    retrieve_match_schedule,
    retrieve_team_list,
    retrieve_scouting_data,
    scouting_data_for_team,
    stacked_bar_graph,
    win_percentages
)

>>>>>>> 82047bbe

class MatchManager(PageManager):
    """The page manager for the `Match` page."""

    def __init__(self):
        self.calculated_stats = CalculatedStats(
            retrieve_scouting_data()
        )

    def generate_input_section(self) -> list[list, list]:
        """Creates the input section for the `Match` page.

        Creates six dropdowns to choose teams for each alliance separately.

        :return: Returns a 2D list with the lists being the three teams for the Red and Blue alliances.
        """
        match_schedule = retrieve_match_schedule()

        # Create columns to make the input section more structured.
        filter_teams_col, match_selector_col = st.columns(2)

        filter_by_team_number = str(
            filter_teams_col.selectbox(
                "Filter Matches by Team Number",
                ["—"] + retrieve_team_list()
            )
        )

        if filter_by_team_number != "—":
            # Filter through matches where the selected team plays in.
            match_schedule = match_schedule[
                match_schedule["red_alliance"].apply(
                    lambda alliance: ",".join(map(str, alliance))
                ).str.contains(filter_by_team_number)
                | match_schedule["blue_alliance"].apply(
                    lambda alliance: ",".join(map(str, alliance))
                ).str.contains(filter_by_team_number)
            ]

        match_chosen = match_selector_col.selectbox(
            "Choose Match",
            match_schedule["match_key"]
        )
        match_info = match_schedule[
            match_schedule["match_key"] == match_chosen
        ]

        return [
            *match_info["red_alliance"],
            *match_info["blue_alliance"]
        ]

    def generate_match_prediction_dashboard(
        self,
        red_alliance: list[int],
        blue_alliance: list[int]
    ) -> None:
        """Generates metrics for match predictions (Red vs. Blue Tab).

        :param red_alliance: A list of three integers, each integer representing a team on the Red Alliance
        :param blue_alliance: A list of three integers, each integer representing a team on the Blue Alliance.
        """
        chance_of_winning_col, = st.columns(1)
        predicted_red_score_col, red_alliance_breakdown_col = st.columns(2)
        predicted_blue_score_col, blue_alliance_breakdown_col = st.columns(2)

        # Calculates each alliance's chance of winning.
        with chance_of_winning_col:
            red_alliance_points = [
                self.calculated_stats.points_contributed_by_match(team)
                for team in red_alliance
            ]
            blue_alliance_points = [
                self.calculated_stats.points_contributed_by_match(team)
                for team in blue_alliance
            ]

            # Calculate mean and standard deviation of the point distribution of the red alliance.
            red_alliance_std = sum([
                np.std(team_distribution) ** 2
                for team_distribution in red_alliance_points
            ]) ** 0.5
            red_alliance_mean = sum([
                np.mean(team_distribution)
                for team_distribution in red_alliance_points
            ])

            # Calculate mean and standard deviation of the point distribution of the blue alliance.
            blue_alliance_std = sum([
                np.std(team_distribution) ** 2
                for team_distribution in blue_alliance_points
            ]) ** 0.5
            blue_alliance_mean = sum([
                np.mean(team_distribution)
                for team_distribution in blue_alliance_points
            ])

            # Calculate mean and standard deviation of the point distribution of red alliance - blue alliance
            compared_std = (red_alliance_std ** 2 + blue_alliance_std ** 2) ** 0.5
            compared_mean = red_alliance_mean - blue_alliance_mean

            # Use sentinel value if there isn't enough of a distribution yet to determine standard deviation.
            if not compared_std and compared_mean:
                compared_std = abs(compared_mean)
            elif not compared_std:
                compared_std = 0.5

            compared_distribution = norm(loc=compared_mean, scale=compared_std)

            # Calculate odds of red/blue winning using integrals.
            odds_of_red_winning = quad(
                lambda x: compared_distribution.pdf(x),
                0,
                np.inf
            )[0]
            odds_of_blue_winning = quad(
                lambda x: compared_distribution.pdf(x),
                -np.inf,
                0
            )[0]

            # Create the stacked bar comparing the odds of the red alliance and blue alliance winning.
            win_percentages(red_odds=odds_of_red_winning, blue_odds=odds_of_blue_winning)

        # Calculates the predicted scores for each alliance
        with predicted_red_score_col:
            colored_metric(
                "Predicted Score (Red)",
                int(
                    red_alliance_mean * (
                        GeneralConstants.AVERAGE_FOUL_RATE
                        if GeneralConstants.AVERAGE_FOUL_RATE
                        else 1
                    )
                ),
                background_color=GeneralConstants.DARK_RED,
                opacity=0.5
            )

        with predicted_blue_score_col:
            colored_metric(
                "Predicted Score (Blue)",
                int(
                    blue_alliance_mean * (
                        GeneralConstants.AVERAGE_FOUL_RATE
                        if GeneralConstants.AVERAGE_FOUL_RATE
                        else 1
                    )
                ),
                background_color=GeneralConstants.DARK_BLUE,
                opacity=0.5
            )

        # Alliance breakdowns by team
        with red_alliance_breakdown_col:
            average_points_contributed = [
                round(np.mean(team_distribution), 1) for team_distribution in red_alliance_points
            ]

            best_to_defend = sorted(
                [
                    (
                        team,
                        average_points_contributed[idx],
                        scouting_data_for_team(team)["DriverRating"].mean()
                    ) for idx, team in enumerate(red_alliance)
                ],
                key=lambda info: (info[1] / info[2], 5 - info[2])
            )[-1][0]

            alliance_breakdown(
                red_alliance,
                average_points_contributed,
                best_to_defend,
                Queries.RED_ALLIANCE
            )

        with blue_alliance_breakdown_col:
            average_points_contributed = [
                round(np.mean(team_distribution), 1) for team_distribution in blue_alliance_points
            ]
            best_to_defend = sorted(
                [
                    (
                        team,
                        average_points_contributed[idx],
                        scouting_data_for_team(team)["DriverRating"].mean()
                    ) for idx, team in enumerate(blue_alliance)
                ],
                key=lambda info: (info[1] / info[2], 5 - info[2])
            )[-1][0]

            alliance_breakdown(
                blue_alliance,
                average_points_contributed,
                best_to_defend,
                Queries.BLUE_ALLIANCE
            )

    def generate_match_prediction_graphs(
        self,
        red_alliance: list[int],
        blue_alliance: list[int],
        type_of_graph: str
    ) -> None:
        """Generate graphs for match prediction (Red vs. Blue tab).

        :param red_alliance: A list of three integers, each integer representing a team on the Red Alliance
        :param blue_alliance: A list of three integers, each integer representing a team on the Blue Alliance.
        :param type_of_graph: The type of graphs to display (cycle contributions / point contributions).
        """
        combined_teams = red_alliance + blue_alliance
        display_cycle_contributions = type_of_graph == GraphType.CYCLE_CONTRIBUTIONS
        color_sequence = [
            "#781212",  # Bright red
            "#163ba1"  # Bright blue
        ]

        game_piece_breakdown_col, auto_cycles_col = st.columns(2)
        teleop_cycles_col, cumulative_cycles_col = st.columns(2)

        # Breaks down game pieces between cones/cubes among the six teams
        with game_piece_breakdown_col:
            game_piece_breakdown = [
                [
                    self.calculated_stats.cycles_by_game_piece_per_match(
                        team,
                        Queries.TELEOP_GRID,
                        game_piece
                    ).sum()
                    for team in combined_teams
                ]
                for game_piece in (Queries.CONE, Queries.CUBE)
            ]

            plotly_chart(
                stacked_bar_graph(
                    combined_teams,
                    game_piece_breakdown,
                    "Teams",
                    ["Total # of Cones Scored", "Total # of Cubes Scored"],
                    "Total Game Pieces Scored",
                    title="Game Piece Breakdown",
                    color_map={
                        "Total # of Cones Scored": GeneralConstants.CONE_COLOR,  # Cone color
                        "Total # of Cubes Scored": GeneralConstants.CUBE_COLOR  # Cube color
                    }
                ).update_layout(xaxis={"categoryorder": "total descending"})
            )

<<<<<<< HEAD
        return [
            [red_1, red_2, red_3],
            [blue_1, blue_2, blue_3]
        ]
    
    def generate_graphs(self, team_numbers: list, display_points: bool = False) -> None:
        """Generates the graphs for the `Match` page.

        :param team_numbers: The teams to generate the graphs for.
        :return:
        """
        
        teams_data = [scouting_data_for_team(team) for team in team_numbers]

        
        auto_graphs_tab, teleop_graphs_tab, endgame_graphs_tab = st.tabs(
            ["🤖 Autonomous", "🎮 Teleop", "🧗 Endgame"]
        )

        # Autonomous graphs
        with auto_graphs_tab:
            st.write("#### Autonomous")

            # Graph for auto cycles over time
            auto_cycles_over_time_per_team = [self.calculated_stats.points_contributed_by_match(team, Queries.AUTO_GRID) if display_points else self.calculated_stats.cycles_by_match(team, Queries.AUTO_GRID) for team in team_numbers]

            st.plotly_chart(
                multi_line_graph(
                    x=teams_data[0][Queries.MATCH_KEY],
                    y=auto_cycles_over_time_per_team,
                    x_axis_label="Match Key",
                    y_axis_label=team_numbers,
                    y_axis_title= "Auto Point Total" if display_points else "# of Auto Cycles"
                ),
                use_container_width=True
            )

            auto_cycles_cone_vs_cube_col, auto_cycles_by_level_col = st.columns(2)

            with auto_cycles_cone_vs_cube_col:
                auto_cycles_cone_vs_cube = [[self.calculated_stats.cycles_by_game_piece_per_match(team, Queries.AUTO_CONES).mean() for team in team_numbers], [self.calculated_stats.cycles_by_game_piece_per_match(team, Queries.AUTO_CUBES).mean() for team in team_numbers]]
                st.plotly_chart(
                    stacked_bar_graph(
                        x=team_numbers,
                        y=auto_cycles_cone_vs_cube,
                        x_axis_label="Teams",
                        y_axis_label=[
                            "Cones","Cubes"
                        ],
                        y_axis_title="Auto Cones vs Cubes",
                    ),use_container_width=True
                )

            with auto_cycles_by_level_col:
                auto_cycles_by_level = [[self.calculated_stats.cycles_by_height_per_match(team, Queries.AUTO_GRID, Queries.HIGH).mean() for team in team_numbers], [self.calculated_stats.cycles_by_height_per_match(team, Queries.AUTO_GRID, Queries.MID).mean() for team in team_numbers], [self.calculated_stats.cycles_by_height_per_match(team, Queries.AUTO_GRID, Queries.LOW).mean() for team in team_numbers]]
                st.plotly_chart(
                    stacked_bar_graph(
                        x=team_numbers,
                        y=auto_cycles_by_level,
                        x_axis_label="Teams",
                        y_axis_label=[
                            "High","Mid", "Low"
                        ],
                        y_axis_title="Auto Game Pieces by Level",
                    ),use_container_width=True
                )

            # Graph for auto charge station psuccess_rate
            auto_engage_success_rate_per_team = [[self.calculated_stats.auto_engage_success_rate(team), self.calculated_stats.auto_total_attempted_charge(team), self.calculated_stats.auto_total_successful_charge(team)] for team in team_numbers]

            st.plotly_chart(
                    bar_graph(
                        x=team_numbers,
                        y=auto_engage_success_rate_per_team,
                        x_axis_label="Teams",
                        y_axis_label="Auto Engage Success Rate",
                        hover_data=["Attempts", "Successful Engages"]
                    ),use_container_width=True
                )
            

        # Teleop + endgame graphs
        with teleop_graphs_tab:
            st.write("#### Teleop")

            # Graph for teleop cycles over time
            teleop_cycles_over_time_per_team =  [self.calculated_stats.points_contributed_by_match(team, Queries.TELEOP_GRID) if display_points else self.calculated_stats.cycles_by_match(team, Queries.TELEOP_GRID) for team in team_numbers]

            st.plotly_chart(multi_line_graph(
                    x=teams_data[0][Queries.MATCH_KEY],
                    y=teleop_cycles_over_time_per_team,
                    x_axis_label="Match Key",
                    y_axis_label=team_numbers,
                    y_axis_title="Teleop Point Total" if display_points else "# of Teleop Cycles"
                    ),
                    use_container_width=True
            )
                

            teleop_cycles_cone_vs_cube_col, teleop_cycles_by_level_col = st.columns(2)

            with teleop_cycles_cone_vs_cube_col:
                teleop_cycles_cone_vs_cube = [[self.calculated_stats.cycles_by_game_piece_per_match(team, Queries.TELEOP_CONES).mean() for team in team_numbers], [self.calculated_stats.cycles_by_game_piece_per_match(team, Queries.TELEOP_CUBES).mean() for team in team_numbers]]
                st.plotly_chart(
                    stacked_bar_graph(
                        x=team_numbers,
                        y=teleop_cycles_cone_vs_cube,
                        x_axis_label="Teams",
                        y_axis_label=[
                            "Cones","Cubes"
                        ],
                        y_axis_title="Teleop Cones vs Cubes",
                    ), use_container_width=True
                )
            
            with teleop_cycles_by_level_col:
                teleop_cycles_by_level = [[self.calculated_stats.cycles_by_height_per_match(team, Queries.TELEOP_GRID, Queries.HIGH).mean() for team in team_numbers], [self.calculated_stats.cycles_by_height_per_match(team, Queries.TELEOP_GRID, Queries.MID).mean() for team in team_numbers], [self.calculated_stats.cycles_by_height_per_match(team, Queries.TELEOP_GRID, Queries.LOW).mean() for team in team_numbers]]
                st.plotly_chart(
                    stacked_bar_graph(
                        x=team_numbers,
                        y=teleop_cycles_by_level,
                        x_axis_label="Teams",
                        y_axis_label=[
                            "High","Mid", "Low"
                        ],
                        y_axis_title="Teleop Game Pieces by Level",
                    ), use_container_width=True
                )
            

        with endgame_graphs_tab:
            st.write("#### Endgame")
=======
        # Breaks down cycles/point contributions among both alliances in Autonomous.
        with auto_cycles_col:
            auto_alliance_distributions = []

            for alliance in (red_alliance, blue_alliance):
                cycles_in_alliance = [
                    (
                        self.calculated_stats.cycles_by_match(team, Queries.AUTO_GRID)
                        if display_cycle_contributions
                        else self.calculated_stats.points_contributed_by_match(team, Queries.AUTO_GRID)
                    )
                    for team in alliance
                ]
                auto_alliance_distributions.append(
                    self.calculated_stats.cartesian_product(*cycles_in_alliance, reduce_with_sum=True)
                )

            plotly_chart(
                box_plot(
                    ["Red Alliance", "Blue Alliance"],
                    auto_alliance_distributions,
                    y_axis_label=(
                        "Cycles"
                        if display_cycle_contributions
                        else "Points Contributed"
                    ),
                    title=(
                        f"Cycles During Autonomous (N={len(auto_alliance_distributions[0])})"
                        if display_cycle_contributions
                        else f"Points Contributed During Autonomous (N={len(auto_alliance_distributions[0])})"
                    ),
                    color_sequence=color_sequence
                )
            )

        # Breaks down cycles/point contributions among both alliances in Teleop.
        with teleop_cycles_col:
            teleop_alliance_distributions = []

            for alliance in (red_alliance, blue_alliance):
                cycles_in_alliance = [
                    (
                        self.calculated_stats.cycles_by_match(team, Queries.TELEOP_GRID)
                        if display_cycle_contributions
                        else self.calculated_stats.points_contributed_by_match(team, Queries.TELEOP_GRID)
                    )
                    for team in alliance
                ]
                teleop_alliance_distributions.append(
                    self.calculated_stats.cartesian_product(*cycles_in_alliance, reduce_with_sum=True)
                )

            plotly_chart(
                box_plot(
                    ["Red Alliance", "Blue Alliance"],
                    teleop_alliance_distributions,
                    y_axis_label=(
                        "Cycles"
                        if display_cycle_contributions
                        else "Points Contributed"
                    ),
                    title=(
                        f"Cycles During Teleop (N={len(teleop_alliance_distributions[0])})"
                        if display_cycle_contributions
                        else f"Points Contributed During Teleop (N={len(teleop_alliance_distributions[0])})"
                    ),
                    color_sequence=color_sequence
                )
            )

        # Show cumulative cycles/point contributions (auto and teleop)
        with cumulative_cycles_col:
            cumulative_alliance_distributions = [
                auto_distribution + teleop_distribution
                for auto_distribution, teleop_distribution in zip(
                    auto_alliance_distributions, teleop_alliance_distributions
                )
            ]

            plotly_chart(
                box_plot(
                    ["Red Alliance", "Blue Alliance"],
                    cumulative_alliance_distributions,
                    y_axis_label=(
                        "Cycles"
                        if display_cycle_contributions
                        else "Points Contributed"
                    ),
                    title=(
                        f"Cycles During Auto + Teleop (N={len(cumulative_alliance_distributions[0])})"
                        if display_cycle_contributions
                        else f"Points Contributed During Auto + Teleop (N={len(cumulative_alliance_distributions[0])})"
                    ),
                    color_sequence=color_sequence
                )
            )
>>>>>>> 82047bbe
<|MERGE_RESOLUTION|>--- conflicted
+++ resolved
@@ -6,17 +6,15 @@
 from scipy.stats import norm
 
 from .page_manager import PageManager
-<<<<<<< HEAD
-from utils import CalculatedStats, Queries, retrieve_team_list, retrieve_scouting_data, scouting_data_for_team, multi_line_graph, bar_graph, stacked_bar_graph
-from streamlit_toggle import toggle
-=======
 from utils import (
     alliance_breakdown,
+    bar_graph,
     box_plot,
     CalculatedStats,
     colored_metric,
     GeneralConstants,
     GraphType,
+    multi_line_graph,
     plotly_chart,
     Queries,
     retrieve_match_schedule,
@@ -26,8 +24,6 @@
     stacked_bar_graph,
     win_percentages
 )
-
->>>>>>> 82047bbe
 
 class MatchManager(PageManager):
     """The page manager for the `Match` page."""
@@ -278,12 +274,103 @@
                 ).update_layout(xaxis={"categoryorder": "total descending"})
             )
 
-<<<<<<< HEAD
-        return [
-            [red_1, red_2, red_3],
-            [blue_1, blue_2, blue_3]
-        ]
-    
+        # Breaks down cycles/point contributions among both alliances in Autonomous.
+        with auto_cycles_col:
+            auto_alliance_distributions = []
+
+            for alliance in (red_alliance, blue_alliance):
+                cycles_in_alliance = [
+                    (
+                        self.calculated_stats.cycles_by_match(team, Queries.AUTO_GRID)
+                        if display_cycle_contributions
+                        else self.calculated_stats.points_contributed_by_match(team, Queries.AUTO_GRID)
+                    )
+                    for team in alliance
+                ]
+                auto_alliance_distributions.append(
+                    self.calculated_stats.cartesian_product(*cycles_in_alliance, reduce_with_sum=True)
+                )
+
+            plotly_chart(
+                box_plot(
+                    ["Red Alliance", "Blue Alliance"],
+                    auto_alliance_distributions,
+                    y_axis_label=(
+                        "Cycles"
+                        if display_cycle_contributions
+                        else "Points Contributed"
+                    ),
+                    title=(
+                        f"Cycles During Autonomous (N={len(auto_alliance_distributions[0])})"
+                        if display_cycle_contributions
+                        else f"Points Contributed During Autonomous (N={len(auto_alliance_distributions[0])})"
+                    ),
+                    color_sequence=color_sequence
+                )
+            )
+
+        # Breaks down cycles/point contributions among both alliances in Teleop.
+        with teleop_cycles_col:
+            teleop_alliance_distributions = []
+
+            for alliance in (red_alliance, blue_alliance):
+                cycles_in_alliance = [
+                    (
+                        self.calculated_stats.cycles_by_match(team, Queries.TELEOP_GRID)
+                        if display_cycle_contributions
+                        else self.calculated_stats.points_contributed_by_match(team, Queries.TELEOP_GRID)
+                    )
+                    for team in alliance
+                ]
+                teleop_alliance_distributions.append(
+                    self.calculated_stats.cartesian_product(*cycles_in_alliance, reduce_with_sum=True)
+                )
+
+            plotly_chart(
+                box_plot(
+                    ["Red Alliance", "Blue Alliance"],
+                    teleop_alliance_distributions,
+                    y_axis_label=(
+                        "Cycles"
+                        if display_cycle_contributions
+                        else "Points Contributed"
+                    ),
+                    title=(
+                        f"Cycles During Teleop (N={len(teleop_alliance_distributions[0])})"
+                        if display_cycle_contributions
+                        else f"Points Contributed During Teleop (N={len(teleop_alliance_distributions[0])})"
+                    ),
+                    color_sequence=color_sequence
+                )
+            )
+
+        # Show cumulative cycles/point contributions (auto and teleop)
+        with cumulative_cycles_col:
+            cumulative_alliance_distributions = [
+                auto_distribution + teleop_distribution
+                for auto_distribution, teleop_distribution in zip(
+                    auto_alliance_distributions, teleop_alliance_distributions
+                )
+            ]
+
+            plotly_chart(
+                box_plot(
+                    ["Red Alliance", "Blue Alliance"],
+                    cumulative_alliance_distributions,
+                    y_axis_label=(
+                        "Cycles"
+                        if display_cycle_contributions
+                        else "Points Contributed"
+                    ),
+                    title=(
+                        f"Cycles During Auto + Teleop (N={len(cumulative_alliance_distributions[0])})"
+                        if display_cycle_contributions
+                        else f"Points Contributed During Auto + Teleop (N={len(cumulative_alliance_distributions[0])})"
+                    ),
+                    color_sequence=color_sequence
+                )
+            )
+            
     def generate_graphs(self, team_numbers: list, display_points: bool = False) -> None:
         """Generates the graphs for the `Match` page.
 
@@ -410,102 +497,4 @@
             
 
         with endgame_graphs_tab:
-            st.write("#### Endgame")
-=======
-        # Breaks down cycles/point contributions among both alliances in Autonomous.
-        with auto_cycles_col:
-            auto_alliance_distributions = []
-
-            for alliance in (red_alliance, blue_alliance):
-                cycles_in_alliance = [
-                    (
-                        self.calculated_stats.cycles_by_match(team, Queries.AUTO_GRID)
-                        if display_cycle_contributions
-                        else self.calculated_stats.points_contributed_by_match(team, Queries.AUTO_GRID)
-                    )
-                    for team in alliance
-                ]
-                auto_alliance_distributions.append(
-                    self.calculated_stats.cartesian_product(*cycles_in_alliance, reduce_with_sum=True)
-                )
-
-            plotly_chart(
-                box_plot(
-                    ["Red Alliance", "Blue Alliance"],
-                    auto_alliance_distributions,
-                    y_axis_label=(
-                        "Cycles"
-                        if display_cycle_contributions
-                        else "Points Contributed"
-                    ),
-                    title=(
-                        f"Cycles During Autonomous (N={len(auto_alliance_distributions[0])})"
-                        if display_cycle_contributions
-                        else f"Points Contributed During Autonomous (N={len(auto_alliance_distributions[0])})"
-                    ),
-                    color_sequence=color_sequence
-                )
-            )
-
-        # Breaks down cycles/point contributions among both alliances in Teleop.
-        with teleop_cycles_col:
-            teleop_alliance_distributions = []
-
-            for alliance in (red_alliance, blue_alliance):
-                cycles_in_alliance = [
-                    (
-                        self.calculated_stats.cycles_by_match(team, Queries.TELEOP_GRID)
-                        if display_cycle_contributions
-                        else self.calculated_stats.points_contributed_by_match(team, Queries.TELEOP_GRID)
-                    )
-                    for team in alliance
-                ]
-                teleop_alliance_distributions.append(
-                    self.calculated_stats.cartesian_product(*cycles_in_alliance, reduce_with_sum=True)
-                )
-
-            plotly_chart(
-                box_plot(
-                    ["Red Alliance", "Blue Alliance"],
-                    teleop_alliance_distributions,
-                    y_axis_label=(
-                        "Cycles"
-                        if display_cycle_contributions
-                        else "Points Contributed"
-                    ),
-                    title=(
-                        f"Cycles During Teleop (N={len(teleop_alliance_distributions[0])})"
-                        if display_cycle_contributions
-                        else f"Points Contributed During Teleop (N={len(teleop_alliance_distributions[0])})"
-                    ),
-                    color_sequence=color_sequence
-                )
-            )
-
-        # Show cumulative cycles/point contributions (auto and teleop)
-        with cumulative_cycles_col:
-            cumulative_alliance_distributions = [
-                auto_distribution + teleop_distribution
-                for auto_distribution, teleop_distribution in zip(
-                    auto_alliance_distributions, teleop_alliance_distributions
-                )
-            ]
-
-            plotly_chart(
-                box_plot(
-                    ["Red Alliance", "Blue Alliance"],
-                    cumulative_alliance_distributions,
-                    y_axis_label=(
-                        "Cycles"
-                        if display_cycle_contributions
-                        else "Points Contributed"
-                    ),
-                    title=(
-                        f"Cycles During Auto + Teleop (N={len(cumulative_alliance_distributions[0])})"
-                        if display_cycle_contributions
-                        else f"Points Contributed During Auto + Teleop (N={len(cumulative_alliance_distributions[0])})"
-                    ),
-                    color_sequence=color_sequence
-                )
-            )
->>>>>>> 82047bbe
+            st.write("#### Endgame")