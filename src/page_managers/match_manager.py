--- conflicted
+++ resolved
@@ -6,7 +6,7 @@
 from scipy.stats import norm
 
 from .page_manager import PageManager
-from ..utils import (
+from utils import (
     alliance_breakdown,
     bar_graph,
     box_plot,
@@ -598,10 +598,6 @@
                 ).update_layout(xaxis={"categoryorder": "total descending"})
             )
 
-<<<<<<< HEAD
-=======
-
->>>>>>> fb04768c
     def generate_teleop_graphs(
         self,
         team_numbers: list[int],
@@ -615,9 +611,11 @@
         :param color_gradient: The color gradient to use for graphs, depending on the alliance.
         :return:
         """
-<<<<<<< HEAD
+        teams_data = [scouting_data_for_team(team) for team in team_numbers]
         display_cycle_contributions = type_of_graph == GraphType.CYCLE_CONTRIBUTIONS
+
         speaker_cycles_over_time_col, amp_periods_over_time_col = st.columns(2, gap="large")
+        climb_breakdown_by_team_col, climb_speed_by_team = st.columns(2, gap="large")
 
         # Display the teleop speaker cycles of each team over time
         with speaker_cycles_over_time_col:
@@ -626,11 +624,45 @@
                 (
                     1 if display_cycle_contributions else 2
                 )
-=======
-        teams_data = [scouting_data_for_team(team) for team in team_numbers]
-        display_cycle_contributions = type_of_graph == GraphType.CYCLE_CONTRIBUTIONS
-
-        climb_breakdown_by_team_col, climb_speed_by_team = st.columns(2)
+                for team in team_numbers
+            ]
+
+            plotly_chart(
+                multi_line_graph(
+                    *populate_missing_data(cycles_by_team),
+                    x_axis_label="Match Index",
+                    y_axis_label=team_numbers,
+                    y_axis_title=(
+                        "# of Cycles"
+                        if display_cycle_contributions
+                        else "Points Contributed"
+                    ),
+                    title=(
+                        "Teleop Speaker Cycles Over Time"
+                        if display_cycle_contributions
+                        else "Points Contributed in the Speaker Over Time"
+                    ),
+                    color_map=dict(zip(team_numbers, color_gradient))
+                )
+            )
+
+        # Display the teleop speaker cycles of each team over time
+        with amp_periods_over_time_col:
+            amp_periods_by_team = [
+                self.calculated_stats.potential_amplification_periods_by_match(team)
+                for team in team_numbers
+            ]
+
+            plotly_chart(
+                multi_line_graph(
+                    *populate_missing_data(amp_periods_by_team),
+                    x_axis_label="Match Index",
+                    y_axis_label=team_numbers,
+                    y_axis_title="# of Potential Amplification Periods",
+                    title="Potential Amplification Periods Produced by Alliance",
+                    color_map=dict(zip(team_numbers, color_gradient))
+                )
+            )
 
         with climb_breakdown_by_team_col:
             normal_climbs_by_team = [
@@ -673,7 +705,7 @@
                     y_axis_label= ["Slow Climbs", "Fast Climbs"],
                     y_axis_title="# of Climb Speeds",
                     title="Climb Speeds by Team",
-                    color_map={"Slow Climbs": color_gradient[1], "Fast Climbs": color_gradient[2]}
+                    color_map={"Slow Climbs": GeneralConstants.LIGHT_RED, "Fast Climbs": GeneralConstants.LIGHT_GREEN}
                 )
             )
 
@@ -710,35 +742,10 @@
         with defense_rating_by_team_col:
             defense_rating_by_team = [
                 self.calculated_stats.average_defense_skill(team)
->>>>>>> fb04768c
                 for team in team_numbers
             ]
 
             plotly_chart(
-<<<<<<< HEAD
-                multi_line_graph(
-                    *populate_missing_data(cycles_by_team),
-                    x_axis_label="Match Index",
-                    y_axis_label=team_numbers,
-                    y_axis_title=(
-                        "# of Cycles"
-                        if display_cycle_contributions
-                        else "Points Contributed"
-                    ),
-                    title=(
-                        "Teleop Speaker Cycles Over Time"
-                        if display_cycle_contributions
-                        else "Points Contributed in the Speaker Over Time"
-                    ),
-                    color_map=dict(zip(team_numbers, color_gradient))
-                )
-            )
-
-        # Display the teleop speaker cycles of each team over time
-        with amp_periods_over_time_col:
-            amp_periods_by_team = [
-                self.calculated_stats.potential_amplification_periods_by_match(team)
-=======
                 bar_graph(
                     team_numbers,
                     defense_rating_by_team,
@@ -752,20 +759,10 @@
         with disables_by_team_col:
             disables_by_team = [
                 self.calculated_stats.disables_by_match(team).sum()
->>>>>>> fb04768c
                 for team in team_numbers
             ]
 
             plotly_chart(
-<<<<<<< HEAD
-                multi_line_graph(
-                    *populate_missing_data(amp_periods_by_team),
-                    x_axis_label="Match Index",
-                    y_axis_label=team_numbers,
-                    y_axis_title="# of Potential Amplification Periods",
-                    title="Potential Amplification Periods Produced by Alliance",
-                    color_map=dict(zip(team_numbers, color_gradient))
-=======
                 bar_graph(
                     team_numbers,
                     disables_by_team,
@@ -773,6 +770,5 @@
                     y_axis_label="Disables",
                     title="Disables by Team",
                     color=color_gradient[2]
->>>>>>> fb04768c
                 )
             )