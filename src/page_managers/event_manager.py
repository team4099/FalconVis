"""Creates the `EventManager` class used to set up the Event page and its graphs."""

import streamlit as st
from numpy import mean

from .page_manager import PageManager
from utils import (
    box_plot,
    CalculatedStats,
    colored_metric,
    GeneralConstants,
    GraphType,
    plotly_chart,
    Queries, 
    retrieve_team_list, 
    retrieve_scouting_data
)


class EventManager(PageManager):
    """The page manager for the `Event` page."""

    TEAMS_TO_SPLIT_BY = 10  # Number of teams to split the plots by.

    def __init__(self):
        self.calculated_stats = CalculatedStats(
            retrieve_scouting_data()
        )

    @st.cache_data(ttl=GeneralConstants.SECONDS_TO_CACHE)
    def _retrieve_cycle_distributions(_self, mode: str) -> list:
        """Retrieves cycle distributions across an event for autonomous/teleop.

        :param mode: The mode to retrieve cycle data for (autonomous/teleop).
        :return: A list containing the cycle distirbutions for each team.
        """
        teams = retrieve_team_list()
        return [
            _self.calculated_stats.cycles_by_match(team, mode)
            for team in teams
        ]

    @st.cache_data(ttl=GeneralConstants.SECONDS_TO_CACHE)
    def _retrieve_point_distributions(_self, mode: str) -> list:
        """Retrieves point distributions across an event for autonomous/teleop.

        :param mode: The mode to retrieve point contribution data for (autonomous/teleop).
        :return: A list containing the point distributions for each team.
        """
        teams = retrieve_team_list()
        return [
            _self.calculated_stats.points_contributed_by_match(team, mode)
            for team in teams
        ]

    @st.cache_data(ttl=GeneralConstants.SECONDS_TO_CACHE)
    def _retrieve_speaker_cycle_distributions(_self) -> list:
        """Retrieves the distribution of speaker cycles for each team across an event for auto/teleop.

        :return: A list containing the speaker cycle distributions for each team.
        """
        teams = retrieve_team_list()
        return [
            _self.calculated_stats.cycles_by_structure_per_match(team, (Queries.AUTO_SPEAKER, Queries.TELEOP_SPEAKER))
            for team in teams
        ]

    @st.cache_data(ttl=GeneralConstants.SECONDS_TO_CACHE)
    def _retrieve_amp_cycle_distributions(_self) -> list:
        """Retrieves the distribution of amp cycles for each team across an event for auto/teleop.

        :return: A list containing the amp cycle distributions for each team.
        """
        teams = retrieve_team_list()
        return [
            _self.calculated_stats.cycles_by_structure_per_match(team, (Queries.AUTO_AMP, Queries.TELEOP_AMP))
            for team in teams
        ]

    @st.cache_data(ttl=GeneralConstants.SECONDS_TO_CACHE)
<<<<<<< HEAD
    def _retrieve_teleop_distributions(_self) -> list:
        teams = retrieve_team_list()
        return [
            _self.calculated_stats.cycles_by_match(team, Queries.TELEOP) for team in teams
=======
    def _retrieve_auto_cycle_distributions(_self) -> list:
        """Retrieves the distribution of autonomous cycles for each team across an event with speaker/amp.

        :return: A list containing the autonomous cycle distributions for each team.
        """
        teams = retrieve_team_list()
        return [
            _self.calculated_stats.cycles_by_structure_per_match(team, (Queries.AUTO_SPEAKER, Queries.AUTO_AMP))
            for team in teams
>>>>>>> f22c621d
        ]

    def generate_input_section(self) -> None:
        """Defines that there are no inputs for the event page, showing event-wide graphs."""
        return
    
    def generate_event_breakdown(self) -> None:
        """Creates metrics that breakdown the events and display the average cycles of the top 8, 16 and 24 teams."""
        top_8_col, top_16_col, top_24_col = st.columns(3)
        
        average_cycles_per_team = sorted(
            [
                self.calculated_stats.average_cycles(team, Queries.TELEOP)
                for team in retrieve_team_list()
            ],
            reverse=True
        )
        
        # Metric displaying the average cycles of the top 8 teams/likely alliance captains
        with top_8_col:
            colored_metric(
                "Avg. Cycles (Top 8)",
                round(mean(average_cycles_per_team[:8]), 2),
                background_color=GeneralConstants.PRIMARY_COLOR,
                opacity=0.5
            )

        # Metric displaying the average cycles of the top 16 teams/likely alliance captains
        with top_16_col:
            colored_metric(
                "Avg. Cycles (Top 16)",
                round(mean(average_cycles_per_team[:16]), 2),
                background_color=GeneralConstants.PRIMARY_COLOR,
                opacity=0.4,
                border_opacity=0.75,
            )
        
        # Metric displaying the average cycles of the top 24 teams/likely alliance captains
        with top_24_col:
            colored_metric(
                "Avg. Cycles (Top 24)",
                round(mean(average_cycles_per_team[:24]), 2),
                background_color=GeneralConstants.PRIMARY_COLOR,
                opacity=0.3,
                border_opacity=0.5,
            )

    def generate_event_graphs(self, type_of_graph: str) -> None:
        """Create event-wide graphs.

        :param type_of_graph: The type of graphs to display (cycle contribution/point contribution).
        """
        display_cycle_contributions = type_of_graph == GraphType.CYCLE_CONTRIBUTIONS
        teams = retrieve_team_list()
        auto_cycles_col, teleop_cycles_col = st.columns(2, gap="large")
        speaker_cycles_col, amp_cycles_col= st.columns(2, gap="large")

        # Display event-wide graph surrounding each team and their cycle distributions with the Speaker.
        with speaker_cycles_col:
            variable_key = f"speaker_cycles_col_{type_of_graph}"

            speaker_distributions = self._retrieve_speaker_cycle_distributions()
            speaker_sorted_distributions = dict(
                sorted(
                    zip(teams, speaker_distributions),
                    key=lambda pair: (pair[1].median(), pair[1].mean()),
                    reverse=True
                )
            )

            speaker_sorted_teams = list(speaker_sorted_distributions.keys())
            speaker_distributions = list(speaker_sorted_distributions.values())

            if not st.session_state.get(variable_key):
                st.session_state[variable_key] = 0

            plotly_chart(
                box_plot(
                    speaker_sorted_teams[
                        st.session_state[variable_key]:st.session_state[variable_key] + self.TEAMS_TO_SPLIT_BY
                    ],
                    speaker_distributions[
                        st.session_state[variable_key]:st.session_state[variable_key] + self.TEAMS_TO_SPLIT_BY
                    ],
                    x_axis_label="Teams",
                    y_axis_label=f"Cycle Distribution",
                    title=f"Cycle Contributions to the Speaker"
                ).update_layout(
                    showlegend=False
                )
            )

            previous_col, next_col = st.columns(2)

            if previous_col.button(
                    f"Previous {self.TEAMS_TO_SPLIT_BY} Teams",
                    use_container_width=True,
                    key=f"prevSpeaker{type_of_graph}",
                    disabled=(st.session_state[variable_key] - self.TEAMS_TO_SPLIT_BY < 0)
            ):
                st.session_state[variable_key] -= self.TEAMS_TO_SPLIT_BY
                st.experimental_rerun()

            if next_col.button(
                    f"Next {self.TEAMS_TO_SPLIT_BY} Teams",
                    use_container_width=True,
                    key=f"nextSpeaker{type_of_graph}",
                    disabled=(st.session_state[variable_key] + self.TEAMS_TO_SPLIT_BY >= len(teams))
            ):
                st.session_state[variable_key] += self.TEAMS_TO_SPLIT_BY
                st.experimental_rerun()

        # Display event-wide graph surrounding each team and their cycle contributions to the Amp.
        with amp_cycles_col:
            variable_key = f"amp_cycles_col_{type_of_graph}"

            amp_distributions = self._retrieve_amp_cycle_distributions()
            amp_sorted_distributions = dict(
                sorted(
                    zip(teams, amp_distributions),
                    key=lambda pair: (pair[1].median(), pair[1].mean()),
                    reverse=True
                )
            )

            amp_sorted_teams = list(amp_sorted_distributions.keys())
            amp_distributions = list(amp_sorted_distributions.values())

            if not st.session_state.get(variable_key):
                st.session_state[variable_key] = 0

            plotly_chart(
                box_plot(
                    amp_sorted_teams[
                        st.session_state[variable_key]:st.session_state[variable_key] + self.TEAMS_TO_SPLIT_BY
                    ],
                    amp_distributions[
                        st.session_state[variable_key]:st.session_state[variable_key] + self.TEAMS_TO_SPLIT_BY
                    ],
                    x_axis_label="Teams",
                    y_axis_label=f"Cycle Distribution",
                    title=f"Cycle Contributions to the Amp"
                ).update_layout(
                    showlegend=False
                )
            )

            previous_col, next_col = st.columns(2)

            if previous_col.button(
                    f"Previous {self.TEAMS_TO_SPLIT_BY} Teams",
                    use_container_width=True,
                    key=f"prevAmp{type_of_graph}",
                    disabled=(st.session_state[variable_key] - self.TEAMS_TO_SPLIT_BY < 0)
            ):
                st.session_state[variable_key] -= self.TEAMS_TO_SPLIT_BY
                st.experimental_rerun()

            if next_col.button(
                    f"Next {self.TEAMS_TO_SPLIT_BY} Teams",
                    use_container_width=True,
                    key=f"nextAmp{type_of_graph}",
                    disabled=(st.session_state[variable_key] + self.TEAMS_TO_SPLIT_BY >= len(teams))
            ):
                st.session_state[variable_key] += self.TEAMS_TO_SPLIT_BY
                st.experimental_rerun()

<<<<<<< HEAD
        with teleop_cycles_col:
            variable_key = f"teleop_cycles_col_{type_of_graph}"

            teleop_distributions = (
                self._retrieve_teleop_distributions()
            )

            teleop_sorted_distributions = dict(
                sorted(
                    zip(teams, teleop_distributions),
=======
        # Display event-wide graph surrounding each team and their cycle distributions in the Autonomous period.
        with auto_cycles_col:
            variable_key = f"auto_cycles_col_{type_of_graph}"

            auto_distributions = self._retrieve_auto_cycle_distributions()
            auto_sorted_distributions = dict(
                sorted(
                    zip(teams, auto_distributions),
>>>>>>> f22c621d
                    key=lambda pair: (pair[1].median(), pair[1].mean()),
                    reverse=True
                )
            )

<<<<<<< HEAD
            teleop_sorted_teams = list(teleop_sorted_distributions.keys())
            teleop_distributions = list(teleop_sorted_distributions.values())
=======
            auto_sorted_teams = list(auto_sorted_distributions.keys())
            auto_distributions = list(auto_sorted_distributions.values())
>>>>>>> f22c621d

            if not st.session_state.get(variable_key):
                st.session_state[variable_key] = 0

            plotly_chart(
                box_plot(
<<<<<<< HEAD
                    teleop_sorted_teams[
                    st.session_state[variable_key]:st.session_state[variable_key] + self.TEAMS_TO_SPLIT_BY
                    ],
                    teleop_distributions[
                    st.session_state[variable_key]:st.session_state[variable_key] + self.TEAMS_TO_SPLIT_BY
                    ],
                    x_axis_label="Teams",
                    y_axis_label=f"Teleop {'Cycle' if display_cycle_contributions else 'Point'} Distribution",
                    title=f"Teleop {'Cycle' if display_cycle_contributions else 'Point'} Contributions"
=======
                    auto_sorted_teams[
                        st.session_state[variable_key]:st.session_state[variable_key] + self.TEAMS_TO_SPLIT_BY
                    ],
                    auto_distributions[
                        st.session_state[variable_key]:st.session_state[variable_key] + self.TEAMS_TO_SPLIT_BY
                    ],
                    x_axis_label="Teams",
                    y_axis_label=f"Cycle Distribution",
                    title=f"Cycle Contributions in Auto"
>>>>>>> f22c621d
                ).update_layout(
                    showlegend=False
                )
            )

            previous_col, next_col = st.columns(2)

            if previous_col.button(
                    f"Previous {self.TEAMS_TO_SPLIT_BY} Teams",
                    use_container_width=True,
<<<<<<< HEAD
                    key=f"prevTele{type_of_graph}",
=======
                    key=f"prevAuto{type_of_graph}",
>>>>>>> f22c621d
                    disabled=(st.session_state[variable_key] - self.TEAMS_TO_SPLIT_BY < 0)
            ):
                st.session_state[variable_key] -= self.TEAMS_TO_SPLIT_BY
                st.experimental_rerun()

            if next_col.button(
                    f"Next {self.TEAMS_TO_SPLIT_BY} Teams",
                    use_container_width=True,
<<<<<<< HEAD
                    key=f"nextTele{type_of_graph}",
=======
                    key=f"nextAuto{type_of_graph}",
>>>>>>> f22c621d
                    disabled=(st.session_state[variable_key] + self.TEAMS_TO_SPLIT_BY >= len(teams))
            ):
                st.session_state[variable_key] += self.TEAMS_TO_SPLIT_BY
                st.experimental_rerun()<|MERGE_RESOLUTION|>--- conflicted
+++ resolved
@@ -11,8 +11,8 @@
     GeneralConstants,
     GraphType,
     plotly_chart,
-    Queries, 
-    retrieve_team_list, 
+    Queries,
+    retrieve_team_list,
     retrieve_scouting_data
 )
 
@@ -78,32 +78,20 @@
         ]
 
     @st.cache_data(ttl=GeneralConstants.SECONDS_TO_CACHE)
-<<<<<<< HEAD
     def _retrieve_teleop_distributions(_self) -> list:
         teams = retrieve_team_list()
         return [
             _self.calculated_stats.cycles_by_match(team, Queries.TELEOP) for team in teams
-=======
-    def _retrieve_auto_cycle_distributions(_self) -> list:
-        """Retrieves the distribution of autonomous cycles for each team across an event with speaker/amp.
-
-        :return: A list containing the autonomous cycle distributions for each team.
-        """
-        teams = retrieve_team_list()
-        return [
-            _self.calculated_stats.cycles_by_structure_per_match(team, (Queries.AUTO_SPEAKER, Queries.AUTO_AMP))
-            for team in teams
->>>>>>> f22c621d
         ]
 
     def generate_input_section(self) -> None:
         """Defines that there are no inputs for the event page, showing event-wide graphs."""
         return
-    
+
     def generate_event_breakdown(self) -> None:
         """Creates metrics that breakdown the events and display the average cycles of the top 8, 16 and 24 teams."""
         top_8_col, top_16_col, top_24_col = st.columns(3)
-        
+
         average_cycles_per_team = sorted(
             [
                 self.calculated_stats.average_cycles(team, Queries.TELEOP)
@@ -111,7 +99,7 @@
             ],
             reverse=True
         )
-        
+
         # Metric displaying the average cycles of the top 8 teams/likely alliance captains
         with top_8_col:
             colored_metric(
@@ -130,7 +118,7 @@
                 opacity=0.4,
                 border_opacity=0.75,
             )
-        
+
         # Metric displaying the average cycles of the top 24 teams/likely alliance captains
         with top_24_col:
             colored_metric(
@@ -173,10 +161,10 @@
             plotly_chart(
                 box_plot(
                     speaker_sorted_teams[
-                        st.session_state[variable_key]:st.session_state[variable_key] + self.TEAMS_TO_SPLIT_BY
+                    st.session_state[variable_key]:st.session_state[variable_key] + self.TEAMS_TO_SPLIT_BY
                     ],
                     speaker_distributions[
-                        st.session_state[variable_key]:st.session_state[variable_key] + self.TEAMS_TO_SPLIT_BY
+                    st.session_state[variable_key]:st.session_state[variable_key] + self.TEAMS_TO_SPLIT_BY
                     ],
                     x_axis_label="Teams",
                     y_axis_label=f"Cycle Distribution",
@@ -228,10 +216,10 @@
             plotly_chart(
                 box_plot(
                     amp_sorted_teams[
-                        st.session_state[variable_key]:st.session_state[variable_key] + self.TEAMS_TO_SPLIT_BY
+                    st.session_state[variable_key]:st.session_state[variable_key] + self.TEAMS_TO_SPLIT_BY
                     ],
                     amp_distributions[
-                        st.session_state[variable_key]:st.session_state[variable_key] + self.TEAMS_TO_SPLIT_BY
+                    st.session_state[variable_key]:st.session_state[variable_key] + self.TEAMS_TO_SPLIT_BY
                     ],
                     x_axis_label="Teams",
                     y_axis_label=f"Cycle Distribution",
@@ -261,7 +249,6 @@
                 st.session_state[variable_key] += self.TEAMS_TO_SPLIT_BY
                 st.experimental_rerun()
 
-<<<<<<< HEAD
         with teleop_cycles_col:
             variable_key = f"teleop_cycles_col_{type_of_graph}"
 
@@ -272,8 +259,53 @@
             teleop_sorted_distributions = dict(
                 sorted(
                     zip(teams, teleop_distributions),
-=======
-        # Display event-wide graph surrounding each team and their cycle distributions in the Autonomous period.
+                    key=lambda pair: (pair[1].median(), pair[1].mean()),
+                    reverse=True
+                )
+            )
+
+            teleop_sorted_teams = list(teleop_sorted_distributions.keys())
+            teleop_distributions = list(teleop_sorted_distributions.values())
+
+            if not st.session_state.get(variable_key):
+                st.session_state[variable_key] = 0
+
+            plotly_chart(
+                box_plot(
+                    teleop_sorted_teams[
+                    st.session_state[variable_key]:st.session_state[variable_key] + self.TEAMS_TO_SPLIT_BY
+                    ],
+                    teleop_distributions[
+                    st.session_state[variable_key]:st.session_state[variable_key] + self.TEAMS_TO_SPLIT_BY
+                    ],
+                    x_axis_label="Teams",
+                    y_axis_label=f"Teleop {'Cycle' if display_cycle_contributions else 'Point'} Distribution",
+                    title=f"Teleop {'Cycle' if display_cycle_contributions else 'Point'} Contributions"
+                ).update_layout(
+                    showlegend=False
+                )
+            )
+
+            previous_col, next_col = st.columns(2)
+
+            if previous_col.button(
+                    f"Previous {self.TEAMS_TO_SPLIT_BY} Teams",
+                    use_container_width=True,
+                    key=f"prevTele{type_of_graph}",
+                    disabled=(st.session_state[variable_key] - self.TEAMS_TO_SPLIT_BY < 0)
+            ):
+                st.session_state[variable_key] -= self.TEAMS_TO_SPLIT_BY
+                st.experimental_rerun()
+
+            if next_col.button(
+                    f"Next {self.TEAMS_TO_SPLIT_BY} Teams",
+                    use_container_width=True,
+                    key=f"nextTele{type_of_graph}",
+                    disabled=(st.session_state[variable_key] + self.TEAMS_TO_SPLIT_BY >= len(teams))
+            ):
+                st.session_state[variable_key] += self.TEAMS_TO_SPLIT_BY
+                st.experimental_rerun()
+
         with auto_cycles_col:
             variable_key = f"auto_cycles_col_{type_of_graph}"
 
@@ -281,46 +313,28 @@
             auto_sorted_distributions = dict(
                 sorted(
                     zip(teams, auto_distributions),
->>>>>>> f22c621d
                     key=lambda pair: (pair[1].median(), pair[1].mean()),
                     reverse=True
                 )
             )
 
-<<<<<<< HEAD
-            teleop_sorted_teams = list(teleop_sorted_distributions.keys())
-            teleop_distributions = list(teleop_sorted_distributions.values())
-=======
             auto_sorted_teams = list(auto_sorted_distributions.keys())
             auto_distributions = list(auto_sorted_distributions.values())
->>>>>>> f22c621d
 
             if not st.session_state.get(variable_key):
                 st.session_state[variable_key] = 0
 
             plotly_chart(
                 box_plot(
-<<<<<<< HEAD
-                    teleop_sorted_teams[
-                    st.session_state[variable_key]:st.session_state[variable_key] + self.TEAMS_TO_SPLIT_BY
-                    ],
-                    teleop_distributions[
-                    st.session_state[variable_key]:st.session_state[variable_key] + self.TEAMS_TO_SPLIT_BY
-                    ],
-                    x_axis_label="Teams",
-                    y_axis_label=f"Teleop {'Cycle' if display_cycle_contributions else 'Point'} Distribution",
-                    title=f"Teleop {'Cycle' if display_cycle_contributions else 'Point'} Contributions"
-=======
                     auto_sorted_teams[
-                        st.session_state[variable_key]:st.session_state[variable_key] + self.TEAMS_TO_SPLIT_BY
+                    st.session_state[variable_key]:st.session_state[variable_key] + self.TEAMS_TO_SPLIT_BY
                     ],
                     auto_distributions[
-                        st.session_state[variable_key]:st.session_state[variable_key] + self.TEAMS_TO_SPLIT_BY
+                    st.session_state[variable_key]:st.session_state[variable_key] + self.TEAMS_TO_SPLIT_BY
                     ],
                     x_axis_label="Teams",
                     y_axis_label=f"Cycle Distribution",
                     title=f"Cycle Contributions in Auto"
->>>>>>> f22c621d
                 ).update_layout(
                     showlegend=False
                 )
@@ -331,11 +345,7 @@
             if previous_col.button(
                     f"Previous {self.TEAMS_TO_SPLIT_BY} Teams",
                     use_container_width=True,
-<<<<<<< HEAD
-                    key=f"prevTele{type_of_graph}",
-=======
                     key=f"prevAuto{type_of_graph}",
->>>>>>> f22c621d
                     disabled=(st.session_state[variable_key] - self.TEAMS_TO_SPLIT_BY < 0)
             ):
                 st.session_state[variable_key] -= self.TEAMS_TO_SPLIT_BY
@@ -344,11 +354,7 @@
             if next_col.button(
                     f"Next {self.TEAMS_TO_SPLIT_BY} Teams",
                     use_container_width=True,
-<<<<<<< HEAD
-                    key=f"nextTele{type_of_graph}",
-=======
                     key=f"nextAuto{type_of_graph}",
->>>>>>> f22c621d
                     disabled=(st.session_state[variable_key] + self.TEAMS_TO_SPLIT_BY >= len(teams))
             ):
                 st.session_state[variable_key] += self.TEAMS_TO_SPLIT_BY
