"""Creates the `EventManager` class used to set up the Event page and its graphs."""

import streamlit as st
from numpy import mean

from .page_manager import PageManager
from utils import (
    box_plot,
    CalculatedStats,
    colored_metric,
    GeneralConstants,
    GraphType,
    plotly_chart,
    Queries,
    retrieve_team_list,
    retrieve_scouting_data
)


class EventManager(PageManager):
    """The page manager for the `Event` page."""

    TEAMS_TO_SPLIT_BY = 10  # Number of teams to split the plots by.

    def __init__(self):
        self.calculated_stats = CalculatedStats(
            retrieve_scouting_data()
        )

    @st.cache_data(ttl=GeneralConstants.SECONDS_TO_CACHE)
    def _retrieve_cycle_distributions(_self, mode: str) -> list:
        """Retrieves cycle distributions across an event for autonomous/teleop.

        :param mode: The mode to retrieve cycle data for (autonomous/teleop).
        :return: A list containing the cycle distirbutions for each team.
        """
        teams = retrieve_team_list()
        return [
            _self.calculated_stats.cycles_by_match(team, mode)
            for team in teams
        ]

    @st.cache_data(ttl=GeneralConstants.SECONDS_TO_CACHE)
    def _retrieve_point_distributions(_self, mode: str) -> list:
        """Retrieves point distributions across an event for autonomous/teleop.

        :param mode: The mode to retrieve point contribution data for (autonomous/teleop).
        :return: A list containing the point distributions for each team.
        """
        teams = retrieve_team_list()
        return [
            _self.calculated_stats.points_contributed_by_match(team, mode)
<<<<<<< HEAD
            for team in teams
        ]

    @st.cache_data(ttl=GeneralConstants.SECONDS_TO_CACHE)
    def _retrieve_speaker_cycle_distributions(_self) -> list:
        """Retrieves the distribution of speaker cycles for each team across an event for auto/teleop.

        :return: A list containing the speaker cycle distributions for each team.
        """
        teams = retrieve_team_list()
        return [
            _self.calculated_stats.cycles_by_structure_per_match(team, (Queries.AUTO_SPEAKER, Queries.TELEOP_SPEAKER))
            for team in teams
        ]

    @st.cache_data(ttl=GeneralConstants.SECONDS_TO_CACHE)
    def _retrieve_amp_cycle_distributions(_self) -> list:
        """Retrieves the distribution of amp cycles for each team across an event for auto/teleop.

        :return: A list containing the amp cycle distributions for each team.
        """
        teams = retrieve_team_list()
        return [
            _self.calculated_stats.cycles_by_structure_per_match(team, (Queries.AUTO_AMP, Queries.TELEOP_AMP))
=======
>>>>>>> a743f6ae
            for team in teams
        ]

    @st.cache_data(ttl=GeneralConstants.SECONDS_TO_CACHE)
    def _retrieve_speaker_cycle_distributions(_self) -> list:
        """Retrieves the distribution of speaker cycles for each team across an event for auto/teleop.

        :return: A list containing the speaker cycle distributions for each team.
        """
        teams = retrieve_team_list()
        return [
            _self.calculated_stats.cycles_by_structure_per_match(team, (Queries.AUTO_SPEAKER, Queries.TELEOP_SPEAKER))
            for team in teams
        ]

    @st.cache_data(ttl=GeneralConstants.SECONDS_TO_CACHE)
    def _retrieve_amp_cycle_distributions(_self) -> list:
        """Retrieves the distribution of amp cycles for each team across an event for auto/teleop.

        :return: A list containing the amp cycle distributions for each team.
        """
        teams = retrieve_team_list()
        return [
            _self.calculated_stats.cycles_by_structure_per_match(team, (Queries.AUTO_AMP, Queries.TELEOP_AMP))
            for team in teams
        ]

    @st.cache_data(ttl=GeneralConstants.SECONDS_TO_CACHE)
    def _retrieve_teleop_distributions(_self) -> list:
        teams = retrieve_team_list()
        return [
            _self.calculated_stats.cycles_by_match(team, Queries.TELEOP) for team in teams
        ]

    def generate_input_section(self) -> None:
        """Defines that there are no inputs for the event page, showing event-wide graphs."""
        return

    def generate_event_breakdown(self) -> None:
        """Creates metrics that breakdown the events and display the average cycles of the top 8, 16 and 24 teams."""
        top_8_col, top_16_col, top_24_col = st.columns(3)

        average_cycles_per_team = sorted(
            [
                self.calculated_stats.average_cycles(team, Queries.TELEOP)
                for team in retrieve_team_list()
            ],
            reverse=True
        )

        # Metric displaying the average cycles of the top 8 teams/likely alliance captains
        with top_8_col:
            colored_metric(
                "Avg. Cycles (Top 8)",
                round(mean(average_cycles_per_team[:8]), 2),
                background_color=GeneralConstants.PRIMARY_COLOR,
                opacity=0.5
            )

        # Metric displaying the average cycles of the top 16 teams/likely alliance captains
        with top_16_col:
            colored_metric(
                "Avg. Cycles (Top 16)",
                round(mean(average_cycles_per_team[:16]), 2),
                background_color=GeneralConstants.PRIMARY_COLOR,
                opacity=0.4,
                border_opacity=0.75,
            )

        # Metric displaying the average cycles of the top 24 teams/likely alliance captains
        with top_24_col:
            colored_metric(
                "Avg. Cycles (Top 24)",
                round(mean(average_cycles_per_team[:24]), 2),
                background_color=GeneralConstants.PRIMARY_COLOR,
                opacity=0.3,
                border_opacity=0.5,
            )

    def generate_event_graphs(self, type_of_graph: str) -> None:
        """Create event-wide graphs.

        :param type_of_graph: The type of graphs to display (cycle contribution/point contribution).
        """
        display_cycle_contributions = type_of_graph == GraphType.CYCLE_CONTRIBUTIONS
        teams = retrieve_team_list()
        auto_cycles_col, teleop_cycles_col = st.columns(2, gap="large")
        speaker_cycles_col, amp_cycles_col= st.columns(2, gap="large")

        # Display event-wide graph surrounding each team and their cycle distributions with the Speaker.
        with speaker_cycles_col:
            variable_key = f"speaker_cycles_col_{type_of_graph}"

            speaker_distributions = self._retrieve_speaker_cycle_distributions()
            speaker_sorted_distributions = dict(
                sorted(
                    zip(teams, speaker_distributions),
                    key=lambda pair: (pair[1].median(), pair[1].mean()),
                    reverse=True
                )
            )

            speaker_sorted_teams = list(speaker_sorted_distributions.keys())
            speaker_distributions = list(speaker_sorted_distributions.values())

            if not st.session_state.get(variable_key):
                st.session_state[variable_key] = 0

            plotly_chart(
                box_plot(
                    speaker_sorted_teams[
                    st.session_state[variable_key]:st.session_state[variable_key] + self.TEAMS_TO_SPLIT_BY
                    ],
                    speaker_distributions[
                    st.session_state[variable_key]:st.session_state[variable_key] + self.TEAMS_TO_SPLIT_BY
                    ],
                    x_axis_label="Teams",
                    y_axis_label=f"Cycle Distribution",
                    title=f"Cycle Contributions to the Speaker"
                ).update_layout(
                    showlegend=False
                )
            )

            previous_col, next_col = st.columns(2)

            if previous_col.button(
                    f"Previous {self.TEAMS_TO_SPLIT_BY} Teams",
                    use_container_width=True,
                    key=f"prevSpeaker{type_of_graph}",
                    disabled=(st.session_state[variable_key] - self.TEAMS_TO_SPLIT_BY < 0)
            ):
                st.session_state[variable_key] -= self.TEAMS_TO_SPLIT_BY
                st.experimental_rerun()

            if next_col.button(
                    f"Next {self.TEAMS_TO_SPLIT_BY} Teams",
                    use_container_width=True,
                    key=f"nextSpeaker{type_of_graph}",
                    disabled=(st.session_state[variable_key] + self.TEAMS_TO_SPLIT_BY >= len(teams))
            ):
                st.session_state[variable_key] += self.TEAMS_TO_SPLIT_BY
                st.experimental_rerun()

        # Display event-wide graph surrounding each team and their cycle contributions to the Amp.
        with amp_cycles_col:
            variable_key = f"amp_cycles_col_{type_of_graph}"

            amp_distributions = self._retrieve_amp_cycle_distributions()
            amp_sorted_distributions = dict(
                sorted(
                    zip(teams, amp_distributions),
                    key=lambda pair: (pair[1].median(), pair[1].mean()),
                    reverse=True
                )
            )

            amp_sorted_teams = list(amp_sorted_distributions.keys())
            amp_distributions = list(amp_sorted_distributions.values())

            if not st.session_state.get(variable_key):
                st.session_state[variable_key] = 0

            plotly_chart(
                box_plot(
                    amp_sorted_teams[
                    st.session_state[variable_key]:st.session_state[variable_key] + self.TEAMS_TO_SPLIT_BY
                    ],
                    amp_distributions[
                    st.session_state[variable_key]:st.session_state[variable_key] + self.TEAMS_TO_SPLIT_BY
                    ],
                    x_axis_label="Teams",
                    y_axis_label=f"Cycle Distribution",
                    title=f"Cycle Contributions to the Amp"
                ).update_layout(
                    showlegend=False
                )
            )

            previous_col, next_col = st.columns(2)

            if previous_col.button(
                    f"Previous {self.TEAMS_TO_SPLIT_BY} Teams",
                    use_container_width=True,
                    key=f"prevAmp{type_of_graph}",
                    disabled=(st.session_state[variable_key] - self.TEAMS_TO_SPLIT_BY < 0)
            ):
                st.session_state[variable_key] -= self.TEAMS_TO_SPLIT_BY
                st.experimental_rerun()

            if next_col.button(
                    f"Next {self.TEAMS_TO_SPLIT_BY} Teams",
                    use_container_width=True,
                    key=f"nextAmp{type_of_graph}",
                    disabled=(st.session_state[variable_key] + self.TEAMS_TO_SPLIT_BY >= len(teams))
            ):
                st.session_state[variable_key] += self.TEAMS_TO_SPLIT_BY
                st.experimental_rerun()

        with teleop_cycles_col:
            variable_key = f"teleop_cycles_col_{type_of_graph}"

            teleop_distributions = (
                self._retrieve_teleop_distributions()
            )

            teleop_sorted_distributions = dict(
                sorted(
                    zip(teams, teleop_distributions),
                    key=lambda pair: (pair[1].median(), pair[1].mean()),
                    reverse=True
                )
            )

            teleop_sorted_teams = list(teleop_sorted_distributions.keys())
            teleop_distributions = list(teleop_sorted_distributions.values())

            if not st.session_state.get(variable_key):
                st.session_state[variable_key] = 0

            plotly_chart(
                box_plot(
                    teleop_sorted_teams[
                    st.session_state[variable_key]:st.session_state[variable_key] + self.TEAMS_TO_SPLIT_BY
                    ],
                    teleop_distributions[
                    st.session_state[variable_key]:st.session_state[variable_key] + self.TEAMS_TO_SPLIT_BY
                    ],
                    x_axis_label="Teams",
                    y_axis_label=f"Teleop {'Cycle' if display_cycle_contributions else 'Point'} Distribution",
                    title=f"Teleop {'Cycle' if display_cycle_contributions else 'Point'} Contributions"
                ).update_layout(
                    showlegend=False
                )
            )

            previous_col, next_col = st.columns(2)

            if previous_col.button(
                    f"Previous {self.TEAMS_TO_SPLIT_BY} Teams",
                    use_container_width=True,
                    key=f"prevTele{type_of_graph}",
                    disabled=(st.session_state[variable_key] - self.TEAMS_TO_SPLIT_BY < 0)
            ):
                st.session_state[variable_key] -= self.TEAMS_TO_SPLIT_BY
                st.experimental_rerun()

            if next_col.button(
                    f"Next {self.TEAMS_TO_SPLIT_BY} Teams",
                    use_container_width=True,
                    key=f"nextTele{type_of_graph}",
                    disabled=(st.session_state[variable_key] + self.TEAMS_TO_SPLIT_BY >= len(teams))
            ):
                st.session_state[variable_key] += self.TEAMS_TO_SPLIT_BY
                st.experimental_rerun()

        with auto_cycles_col:
            variable_key = f"auto_cycles_col_{type_of_graph}"

            auto_distributions = self._retrieve_auto_cycle_distributions()
            auto_sorted_distributions = dict(
                sorted(
                    zip(teams, auto_distributions),
                    key=lambda pair: (pair[1].median(), pair[1].mean()),
                    reverse=True
                )
            )

            auto_sorted_teams = list(auto_sorted_distributions.keys())
            auto_distributions = list(auto_sorted_distributions.values())

            if not st.session_state.get(variable_key):
                st.session_state[variable_key] = 0

            plotly_chart(
                box_plot(
                    auto_sorted_teams[
                    st.session_state[variable_key]:st.session_state[variable_key] + self.TEAMS_TO_SPLIT_BY
                    ],
                    auto_distributions[
                    st.session_state[variable_key]:st.session_state[variable_key] + self.TEAMS_TO_SPLIT_BY
                    ],
                    x_axis_label="Teams",
                    y_axis_label=f"Cycle Distribution",
                    title=f"Cycle Contributions in Auto"
                ).update_layout(
                    showlegend=False
                )
            )

            previous_col, next_col = st.columns(2)

            if previous_col.button(
                    f"Previous {self.TEAMS_TO_SPLIT_BY} Teams",
                    use_container_width=True,
                    key=f"prevAuto{type_of_graph}",
                    disabled=(st.session_state[variable_key] - self.TEAMS_TO_SPLIT_BY < 0)
            ):
                st.session_state[variable_key] -= self.TEAMS_TO_SPLIT_BY
                st.experimental_rerun()

<<<<<<< HEAD
        auto_cycles_col, teleop_cycles_col = st.columns(2, gap="large")
        speaker_cycles_col, amp_cycles_col = st.columns(2, gap="large")


        # Display event-wide graph surrounding each team and their cycle distributions in the Autonomous period.
        with auto_cycles_col:
            variable_key = f"auto_cycles_col_{type_of_graph}"

            auto_distributions = self._retrieve_cycle_distributions(Queries.AUTO)
            auto_sorted_distributions = dict(
                sorted(
                    zip(teams, auto_distributions),
                    key=lambda pair: (pair[1].median(), pair[1].mean()),
                    reverse=True
                )
            )

            auto_sorted_teams = list(auto_sorted_distributions.keys())
            auto_distributions = list(auto_sorted_distributions.values())

            if not st.session_state.get(variable_key):
                st.session_state[variable_key] = 0

            plotly_chart(
                box_plot(
                    auto_sorted_teams[
                    st.session_state[variable_key]:st.session_state[variable_key] + self.TEAMS_TO_SPLIT_BY
                    ],
                    auto_distributions[
                    st.session_state[variable_key]:st.session_state[variable_key] + self.TEAMS_TO_SPLIT_BY
                    ],
                    x_axis_label="Teams",
                    y_axis_label=f"Cycle Distribution",
                    title=f"Cycle Contributions in Auto"
                ).update_layout(
                    showlegend=False
                )
            )

            previous_col, next_col = st.columns(2)

            if previous_col.button(
                    f"Previous {self.TEAMS_TO_SPLIT_BY} Teams",
                    use_container_width=True,
                    key=f"prevAuto{type_of_graph}",
                    disabled=(st.session_state[variable_key] - self.TEAMS_TO_SPLIT_BY < 0)
            ):
                st.session_state[variable_key] -= self.TEAMS_TO_SPLIT_BY
                st.experimental_rerun()

=======
>>>>>>> a743f6ae
            if next_col.button(
                    f"Next {self.TEAMS_TO_SPLIT_BY} Teams",
                    use_container_width=True,
                    key=f"nextAuto{type_of_graph}",
                    disabled=(st.session_state[variable_key] + self.TEAMS_TO_SPLIT_BY >= len(teams))
            ):
                st.session_state[variable_key] += self.TEAMS_TO_SPLIT_BY
<<<<<<< HEAD
                st.experimental_rerun()

        # Display event-wide graph surrounding each team and their cycle distributions with the Speaker.
        with speaker_cycles_col:
            variable_key = f"speaker_cycles_col_{type_of_graph}"

            speaker_distributions = self._retrieve_speaker_cycle_distributions()
            speaker_sorted_distributions = dict(
                sorted(
                    zip(teams, speaker_distributions),
                    key=lambda pair: (pair[1].median(), pair[1].mean()),
                    reverse=True
                )
            )

            speaker_sorted_teams = list(speaker_sorted_distributions.keys())
            speaker_distributions = list(speaker_sorted_distributions.values())

            if not st.session_state.get(variable_key):
                st.session_state[variable_key] = 0

            plotly_chart(
                box_plot(
                    speaker_sorted_teams[
                    st.session_state[variable_key]:st.session_state[variable_key] + self.TEAMS_TO_SPLIT_BY
                    ],
                    speaker_distributions[
                    st.session_state[variable_key]:st.session_state[variable_key] + self.TEAMS_TO_SPLIT_BY
                    ],
                    x_axis_label="Teams",
                    y_axis_label=f"Cycle Distribution",
                    title=f"Cycle Contributions to the Speaker"
                ).update_layout(
                    showlegend=False
                )
            )

            previous_col, next_col = st.columns(2)

            if previous_col.button(
                    f"Previous {self.TEAMS_TO_SPLIT_BY} Teams",
                    use_container_width=True,
                    key=f"prevSpeaker{type_of_graph}",
                    disabled=(st.session_state[variable_key] - self.TEAMS_TO_SPLIT_BY < 0)
            ):
                st.session_state[variable_key] -= self.TEAMS_TO_SPLIT_BY
                st.experimental_rerun()

            if next_col.button(
                    f"Next {self.TEAMS_TO_SPLIT_BY} Teams",
                    use_container_width=True,
                    key=f"nextSpeaker{type_of_graph}",
                    disabled=(st.session_state[variable_key] + self.TEAMS_TO_SPLIT_BY >= len(teams))
            ):
                st.session_state[variable_key] += self.TEAMS_TO_SPLIT_BY
                st.experimental_rerun()

        # Display event-wide graph surrounding each team and their cycle contributions to the Amp.
        with amp_cycles_col:
            variable_key = f"amp_cycles_col_{type_of_graph}"

            amp_distributions = self._retrieve_amp_cycle_distributions()
            amp_sorted_distributions = dict(
                sorted(
                    zip(teams, amp_distributions),
                    key=lambda pair: (pair[1].median(), pair[1].mean()),
                    reverse=True
                )
            )

            amp_sorted_teams = list(amp_sorted_distributions.keys())
            amp_distributions = list(amp_sorted_distributions.values())

            if not st.session_state.get(variable_key):
                st.session_state[variable_key] = 0

            plotly_chart(
                box_plot(
                    amp_sorted_teams[
                    st.session_state[variable_key]:st.session_state[variable_key] + self.TEAMS_TO_SPLIT_BY
                    ],
                    amp_distributions[
                    st.session_state[variable_key]:st.session_state[variable_key] + self.TEAMS_TO_SPLIT_BY
                    ],
                    x_axis_label="Teams",
                    y_axis_label=f"Cycle Distribution",
                    title=f"Cycle Contributions to the Amp"
                ).update_layout(
                    showlegend=False
                )
            )

            previous_col, next_col = st.columns(2)

            if previous_col.button(
                    f"Previous {self.TEAMS_TO_SPLIT_BY} Teams",
                    use_container_width=True,
                    key=f"prevAmp{type_of_graph}",
                    disabled=(st.session_state[variable_key] - self.TEAMS_TO_SPLIT_BY < 0)
            ):
                st.session_state[variable_key] -= self.TEAMS_TO_SPLIT_BY
                st.experimental_rerun()

            if next_col.button(
                    f"Next {self.TEAMS_TO_SPLIT_BY} Teams",
                    use_container_width=True,
                    key=f"nextAmp{type_of_graph}",
                    disabled=(st.session_state[variable_key] + self.TEAMS_TO_SPLIT_BY >= len(teams))
            ):
                st.session_state[variable_key] += self.TEAMS_TO_SPLIT_BY
=======
>>>>>>> a743f6ae
                st.experimental_rerun()<|MERGE_RESOLUTION|>--- conflicted
+++ resolved
@@ -50,7 +50,6 @@
         teams = retrieve_team_list()
         return [
             _self.calculated_stats.points_contributed_by_match(team, mode)
-<<<<<<< HEAD
             for team in teams
         ]
 
@@ -75,8 +74,6 @@
         teams = retrieve_team_list()
         return [
             _self.calculated_stats.cycles_by_structure_per_match(team, (Queries.AUTO_AMP, Queries.TELEOP_AMP))
-=======
->>>>>>> a743f6ae
             for team in teams
         ]
 
@@ -164,7 +161,125 @@
         display_cycle_contributions = type_of_graph == GraphType.CYCLE_CONTRIBUTIONS
         teams = retrieve_team_list()
         auto_cycles_col, teleop_cycles_col = st.columns(2, gap="large")
-        speaker_cycles_col, amp_cycles_col= st.columns(2, gap="large")
+        speaker_cycles_col, amp_cycles_col = st.columns(2, gap="large")
+
+        # Display event-wide graph surrounding each team and their cycle distributions in the Autonomous period.
+        with auto_cycles_col:
+            variable_key = f"auto_cycles_col_{type_of_graph}"
+
+            auto_distributions = (
+                self._retrieve_cycle_distributions(Queries.AUTO)
+                if display_cycle_contributions
+                else self._retrieve_point_distributions(Queries.AUTO)
+            )
+            auto_sorted_distributions = dict(
+                sorted(
+                    zip(teams, auto_distributions),
+                    key=lambda pair: (pair[1].median(), pair[1].mean()),
+                    reverse=True
+                )
+            )
+
+            auto_sorted_teams = list(auto_sorted_distributions.keys())
+            auto_distributions = list(auto_sorted_distributions.values())
+
+            if not st.session_state.get(variable_key):
+                st.session_state[variable_key] = 0
+
+            plotly_chart(
+                box_plot(
+                    auto_sorted_teams[
+                    st.session_state[variable_key]:st.session_state[variable_key] + self.TEAMS_TO_SPLIT_BY
+                    ],
+                    auto_distributions[
+                    st.session_state[variable_key]:st.session_state[variable_key] + self.TEAMS_TO_SPLIT_BY
+                    ],
+                    x_axis_label="Teams",
+                    y_axis_label="Cycle Distribution" if display_cycle_contributions else "Point Distribution",
+                    title="Cycle Contributions in Auto" if display_cycle_contributions else "Point Contributions in Auto"
+                ).update_layout(
+                    showlegend=False
+                )
+            )
+
+            previous_col, next_col = st.columns(2)
+
+            if previous_col.button(
+                    f"Previous {self.TEAMS_TO_SPLIT_BY} Teams",
+                    use_container_width=True,
+                    key=f"prevAuto{type_of_graph}",
+                    disabled=(st.session_state[variable_key] - self.TEAMS_TO_SPLIT_BY < 0)
+            ):
+                st.session_state[variable_key] -= self.TEAMS_TO_SPLIT_BY
+                st.experimental_rerun()
+
+            if next_col.button(
+                    f"Next {self.TEAMS_TO_SPLIT_BY} Teams",
+                    use_container_width=True,
+                    key=f"nextAuto{type_of_graph}",
+                    disabled=(st.session_state[variable_key] + self.TEAMS_TO_SPLIT_BY >= len(teams))
+            ):
+                st.session_state[variable_key] += self.TEAMS_TO_SPLIT_BY
+                st.experimental_rerun()
+
+        # Display event-wide graph surrounding each team and their cycle distributions in the Teleop period.
+        with teleop_cycles_col:
+            variable_key = f"auto_cycles_col_{type_of_graph}"
+
+            teleop_distributions = (
+                self._retrieve_cycle_distributions(Queries.TELEOP)
+                if display_cycle_contributions
+                else self._retrieve_point_distributions(Queries.TELEOP)
+            )
+            teleop_sorted_distributions = dict(
+                sorted(
+                    zip(teams, teleop_distributions),
+                    key=lambda pair: (pair[1].median(), pair[1].mean()),
+                    reverse=True
+                )
+            )
+
+            teleop_sorted_teams = list(teleop_sorted_distributions.keys())
+            teleop_distributions = list(teleop_sorted_distributions.values())
+
+            if not st.session_state.get(variable_key):
+                st.session_state[variable_key] = 0
+
+            plotly_chart(
+                box_plot(
+                    teleop_sorted_teams[
+                        st.session_state[variable_key]:st.session_state[variable_key] + self.TEAMS_TO_SPLIT_BY
+                    ],
+                    teleop_distributions[
+                        st.session_state[variable_key]:st.session_state[variable_key] + self.TEAMS_TO_SPLIT_BY
+                    ],
+                    x_axis_label="Teams",
+                    y_axis_label="Cycle Distribution" if display_cycle_contributions else "Point Distribution",
+                    title="Cycle Contributions in Teleop" if display_cycle_contributions else "Point Contributions in Teleop"
+                ).update_layout(
+                    showlegend=False
+                )
+            )
+
+            previous_col, next_col = st.columns(2)
+
+            if previous_col.button(
+                    f"Previous {self.TEAMS_TO_SPLIT_BY} Teams",
+                    use_container_width=True,
+                    key=f"prevTele{type_of_graph}",
+                    disabled=(st.session_state[variable_key] - self.TEAMS_TO_SPLIT_BY < 0)
+            ):
+                st.session_state[variable_key] -= self.TEAMS_TO_SPLIT_BY
+                st.experimental_rerun()
+
+            if next_col.button(
+                    f"Next {self.TEAMS_TO_SPLIT_BY} Teams",
+                    use_container_width=True,
+                    key=f"nextTele{type_of_graph}",
+                    disabled=(st.session_state[variable_key] + self.TEAMS_TO_SPLIT_BY >= len(teams))
+            ):
+                st.session_state[variable_key] += self.TEAMS_TO_SPLIT_BY
+                st.experimental_rerun()
 
         # Display event-wide graph surrounding each team and their cycle distributions with the Speaker.
         with speaker_cycles_col:
@@ -195,7 +310,7 @@
                     ],
                     x_axis_label="Teams",
                     y_axis_label=f"Cycle Distribution",
-                    title=f"Cycle Contributions to the Speaker"
+                    title=f"Speaker Cycle Distributions by Team"
                 ).update_layout(
                     showlegend=False
                 )
@@ -250,7 +365,7 @@
                     ],
                     x_axis_label="Teams",
                     y_axis_label=f"Cycle Distribution",
-                    title=f"Cycle Contributions to the Amp"
+                    title=f"Amp Cycle Distributions By Team"
                 ).update_layout(
                     showlegend=False
                 )
@@ -274,281 +389,4 @@
                     disabled=(st.session_state[variable_key] + self.TEAMS_TO_SPLIT_BY >= len(teams))
             ):
                 st.session_state[variable_key] += self.TEAMS_TO_SPLIT_BY
-                st.experimental_rerun()
-
-        with teleop_cycles_col:
-            variable_key = f"teleop_cycles_col_{type_of_graph}"
-
-            teleop_distributions = (
-                self._retrieve_teleop_distributions()
-            )
-
-            teleop_sorted_distributions = dict(
-                sorted(
-                    zip(teams, teleop_distributions),
-                    key=lambda pair: (pair[1].median(), pair[1].mean()),
-                    reverse=True
-                )
-            )
-
-            teleop_sorted_teams = list(teleop_sorted_distributions.keys())
-            teleop_distributions = list(teleop_sorted_distributions.values())
-
-            if not st.session_state.get(variable_key):
-                st.session_state[variable_key] = 0
-
-            plotly_chart(
-                box_plot(
-                    teleop_sorted_teams[
-                    st.session_state[variable_key]:st.session_state[variable_key] + self.TEAMS_TO_SPLIT_BY
-                    ],
-                    teleop_distributions[
-                    st.session_state[variable_key]:st.session_state[variable_key] + self.TEAMS_TO_SPLIT_BY
-                    ],
-                    x_axis_label="Teams",
-                    y_axis_label=f"Teleop {'Cycle' if display_cycle_contributions else 'Point'} Distribution",
-                    title=f"Teleop {'Cycle' if display_cycle_contributions else 'Point'} Contributions"
-                ).update_layout(
-                    showlegend=False
-                )
-            )
-
-            previous_col, next_col = st.columns(2)
-
-            if previous_col.button(
-                    f"Previous {self.TEAMS_TO_SPLIT_BY} Teams",
-                    use_container_width=True,
-                    key=f"prevTele{type_of_graph}",
-                    disabled=(st.session_state[variable_key] - self.TEAMS_TO_SPLIT_BY < 0)
-            ):
-                st.session_state[variable_key] -= self.TEAMS_TO_SPLIT_BY
-                st.experimental_rerun()
-
-            if next_col.button(
-                    f"Next {self.TEAMS_TO_SPLIT_BY} Teams",
-                    use_container_width=True,
-                    key=f"nextTele{type_of_graph}",
-                    disabled=(st.session_state[variable_key] + self.TEAMS_TO_SPLIT_BY >= len(teams))
-            ):
-                st.session_state[variable_key] += self.TEAMS_TO_SPLIT_BY
-                st.experimental_rerun()
-
-        with auto_cycles_col:
-            variable_key = f"auto_cycles_col_{type_of_graph}"
-
-            auto_distributions = self._retrieve_auto_cycle_distributions()
-            auto_sorted_distributions = dict(
-                sorted(
-                    zip(teams, auto_distributions),
-                    key=lambda pair: (pair[1].median(), pair[1].mean()),
-                    reverse=True
-                )
-            )
-
-            auto_sorted_teams = list(auto_sorted_distributions.keys())
-            auto_distributions = list(auto_sorted_distributions.values())
-
-            if not st.session_state.get(variable_key):
-                st.session_state[variable_key] = 0
-
-            plotly_chart(
-                box_plot(
-                    auto_sorted_teams[
-                    st.session_state[variable_key]:st.session_state[variable_key] + self.TEAMS_TO_SPLIT_BY
-                    ],
-                    auto_distributions[
-                    st.session_state[variable_key]:st.session_state[variable_key] + self.TEAMS_TO_SPLIT_BY
-                    ],
-                    x_axis_label="Teams",
-                    y_axis_label=f"Cycle Distribution",
-                    title=f"Cycle Contributions in Auto"
-                ).update_layout(
-                    showlegend=False
-                )
-            )
-
-            previous_col, next_col = st.columns(2)
-
-            if previous_col.button(
-                    f"Previous {self.TEAMS_TO_SPLIT_BY} Teams",
-                    use_container_width=True,
-                    key=f"prevAuto{type_of_graph}",
-                    disabled=(st.session_state[variable_key] - self.TEAMS_TO_SPLIT_BY < 0)
-            ):
-                st.session_state[variable_key] -= self.TEAMS_TO_SPLIT_BY
-                st.experimental_rerun()
-
-<<<<<<< HEAD
-        auto_cycles_col, teleop_cycles_col = st.columns(2, gap="large")
-        speaker_cycles_col, amp_cycles_col = st.columns(2, gap="large")
-
-
-        # Display event-wide graph surrounding each team and their cycle distributions in the Autonomous period.
-        with auto_cycles_col:
-            variable_key = f"auto_cycles_col_{type_of_graph}"
-
-            auto_distributions = self._retrieve_cycle_distributions(Queries.AUTO)
-            auto_sorted_distributions = dict(
-                sorted(
-                    zip(teams, auto_distributions),
-                    key=lambda pair: (pair[1].median(), pair[1].mean()),
-                    reverse=True
-                )
-            )
-
-            auto_sorted_teams = list(auto_sorted_distributions.keys())
-            auto_distributions = list(auto_sorted_distributions.values())
-
-            if not st.session_state.get(variable_key):
-                st.session_state[variable_key] = 0
-
-            plotly_chart(
-                box_plot(
-                    auto_sorted_teams[
-                    st.session_state[variable_key]:st.session_state[variable_key] + self.TEAMS_TO_SPLIT_BY
-                    ],
-                    auto_distributions[
-                    st.session_state[variable_key]:st.session_state[variable_key] + self.TEAMS_TO_SPLIT_BY
-                    ],
-                    x_axis_label="Teams",
-                    y_axis_label=f"Cycle Distribution",
-                    title=f"Cycle Contributions in Auto"
-                ).update_layout(
-                    showlegend=False
-                )
-            )
-
-            previous_col, next_col = st.columns(2)
-
-            if previous_col.button(
-                    f"Previous {self.TEAMS_TO_SPLIT_BY} Teams",
-                    use_container_width=True,
-                    key=f"prevAuto{type_of_graph}",
-                    disabled=(st.session_state[variable_key] - self.TEAMS_TO_SPLIT_BY < 0)
-            ):
-                st.session_state[variable_key] -= self.TEAMS_TO_SPLIT_BY
-                st.experimental_rerun()
-
-=======
->>>>>>> a743f6ae
-            if next_col.button(
-                    f"Next {self.TEAMS_TO_SPLIT_BY} Teams",
-                    use_container_width=True,
-                    key=f"nextAuto{type_of_graph}",
-                    disabled=(st.session_state[variable_key] + self.TEAMS_TO_SPLIT_BY >= len(teams))
-            ):
-                st.session_state[variable_key] += self.TEAMS_TO_SPLIT_BY
-<<<<<<< HEAD
-                st.experimental_rerun()
-
-        # Display event-wide graph surrounding each team and their cycle distributions with the Speaker.
-        with speaker_cycles_col:
-            variable_key = f"speaker_cycles_col_{type_of_graph}"
-
-            speaker_distributions = self._retrieve_speaker_cycle_distributions()
-            speaker_sorted_distributions = dict(
-                sorted(
-                    zip(teams, speaker_distributions),
-                    key=lambda pair: (pair[1].median(), pair[1].mean()),
-                    reverse=True
-                )
-            )
-
-            speaker_sorted_teams = list(speaker_sorted_distributions.keys())
-            speaker_distributions = list(speaker_sorted_distributions.values())
-
-            if not st.session_state.get(variable_key):
-                st.session_state[variable_key] = 0
-
-            plotly_chart(
-                box_plot(
-                    speaker_sorted_teams[
-                    st.session_state[variable_key]:st.session_state[variable_key] + self.TEAMS_TO_SPLIT_BY
-                    ],
-                    speaker_distributions[
-                    st.session_state[variable_key]:st.session_state[variable_key] + self.TEAMS_TO_SPLIT_BY
-                    ],
-                    x_axis_label="Teams",
-                    y_axis_label=f"Cycle Distribution",
-                    title=f"Cycle Contributions to the Speaker"
-                ).update_layout(
-                    showlegend=False
-                )
-            )
-
-            previous_col, next_col = st.columns(2)
-
-            if previous_col.button(
-                    f"Previous {self.TEAMS_TO_SPLIT_BY} Teams",
-                    use_container_width=True,
-                    key=f"prevSpeaker{type_of_graph}",
-                    disabled=(st.session_state[variable_key] - self.TEAMS_TO_SPLIT_BY < 0)
-            ):
-                st.session_state[variable_key] -= self.TEAMS_TO_SPLIT_BY
-                st.experimental_rerun()
-
-            if next_col.button(
-                    f"Next {self.TEAMS_TO_SPLIT_BY} Teams",
-                    use_container_width=True,
-                    key=f"nextSpeaker{type_of_graph}",
-                    disabled=(st.session_state[variable_key] + self.TEAMS_TO_SPLIT_BY >= len(teams))
-            ):
-                st.session_state[variable_key] += self.TEAMS_TO_SPLIT_BY
-                st.experimental_rerun()
-
-        # Display event-wide graph surrounding each team and their cycle contributions to the Amp.
-        with amp_cycles_col:
-            variable_key = f"amp_cycles_col_{type_of_graph}"
-
-            amp_distributions = self._retrieve_amp_cycle_distributions()
-            amp_sorted_distributions = dict(
-                sorted(
-                    zip(teams, amp_distributions),
-                    key=lambda pair: (pair[1].median(), pair[1].mean()),
-                    reverse=True
-                )
-            )
-
-            amp_sorted_teams = list(amp_sorted_distributions.keys())
-            amp_distributions = list(amp_sorted_distributions.values())
-
-            if not st.session_state.get(variable_key):
-                st.session_state[variable_key] = 0
-
-            plotly_chart(
-                box_plot(
-                    amp_sorted_teams[
-                    st.session_state[variable_key]:st.session_state[variable_key] + self.TEAMS_TO_SPLIT_BY
-                    ],
-                    amp_distributions[
-                    st.session_state[variable_key]:st.session_state[variable_key] + self.TEAMS_TO_SPLIT_BY
-                    ],
-                    x_axis_label="Teams",
-                    y_axis_label=f"Cycle Distribution",
-                    title=f"Cycle Contributions to the Amp"
-                ).update_layout(
-                    showlegend=False
-                )
-            )
-
-            previous_col, next_col = st.columns(2)
-
-            if previous_col.button(
-                    f"Previous {self.TEAMS_TO_SPLIT_BY} Teams",
-                    use_container_width=True,
-                    key=f"prevAmp{type_of_graph}",
-                    disabled=(st.session_state[variable_key] - self.TEAMS_TO_SPLIT_BY < 0)
-            ):
-                st.session_state[variable_key] -= self.TEAMS_TO_SPLIT_BY
-                st.experimental_rerun()
-
-            if next_col.button(
-                    f"Next {self.TEAMS_TO_SPLIT_BY} Teams",
-                    use_container_width=True,
-                    key=f"nextAmp{type_of_graph}",
-                    disabled=(st.session_state[variable_key] + self.TEAMS_TO_SPLIT_BY >= len(teams))
-            ):
-                st.session_state[variable_key] += self.TEAMS_TO_SPLIT_BY
-=======
->>>>>>> a743f6ae
                 st.experimental_rerun()