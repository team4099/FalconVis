--- conflicted
+++ resolved
@@ -1,5 +1,3 @@
-# TODO: Debug teleop and maybe auto later
-
 """Creates the `ScoutingAccuracyManager` class used to set up the Scouting Accuracy page and generate its table."""
 import pandas as pd
 import streamlit as st
@@ -11,11 +9,8 @@
     retrieve_scouting_data,
     retrieve_match_schedule,
     retrieve_match_data,
-<<<<<<< HEAD
-    retrieve_match_data_raw
-=======
+    retrieve_match_data_raw,
     Criteria
->>>>>>> 82150fe5
 )
 import requests
 import os
