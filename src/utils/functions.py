"""Defines utility functions that are later used in FalconVis."""
from io import StringIO
from json import load
from re import search
from typing import Any

import streamlit as st
from pandas import DataFrame, read_csv
from requests import get
from tbapy import TBA

from .constants import EventSpecificConstants, GeneralConstants, Queries

__all__ = [
    "populate_missing_data",
    "retrieve_match_schedule",
    "retrieve_pit_scouting_data",
    "retrieve_team_list",
    "retrieve_scouting_data",
    "scouting_data_for_team"
]


def populate_missing_data(distributions: list[list], sentinel: Any = None) -> tuple[range, list]:
    """Populates missing data points when plotting multiple distributions.

    :param distributions: A list containing different distributions that are to be populated.
    :param sentinel: The value to append to distributions with missing data points (in this case, None).
    :return: A range showing the length of the distribution and a list where all the distributions have equal lengths.
    """
    max_data_points = len(max(distributions, key=len))

    # Populate missing data points with None
    return (
        range(max_data_points),
        [
            list(distribution) + [sentinel] * (max_data_points - len(distribution))
            for distribution in distributions
        ]
    )


@st.cache_data(ttl=GeneralConstants.SECONDS_TO_CACHE)
def retrieve_scouting_data() -> DataFrame:
    """Retrieves the latest scouting data from team4099/ScoutingAppData on GitHub based on the current event.

    :return: A dataframe containing the scouting data from an event.
    """
    scouting_data = DataFrame.from_dict(
        get(EventSpecificConstants.URL).json()
    )
    scouting_data[Queries.MATCH_NUMBER] = scouting_data[Queries.MATCH_KEY].apply(
        lambda match_key: int(search(r"\d+", match_key).group(0))
    )

    return scouting_data.sort_values(by=Queries.MATCH_NUMBER).reset_index(drop=True)


@st.cache_data(ttl=GeneralConstants.SECONDS_TO_CACHE)
def retrieve_pit_scouting_data() -> DataFrame | None:
    """Retrieves the latest pit scouting data from team4099/ScoutingAppData on GitHub based on the current event.

    :return: A dataframe containing the scouting data from an event.
    """
    response = get(EventSpecificConstants.PIT_SCOUTING_URL)

    if response.status_code == 200:
        return read_csv(
            StringIO(response.text)
        )


# Cache for longer because match schedule is relatively constant.
@st.cache_data(ttl=GeneralConstants.SECONDS_TO_CACHE * 4)
def retrieve_match_schedule() -> DataFrame:
    """Retrieves the match schedule for the current event using TBA."""
    tba_instance = TBA(
        auth_key="6lcmneN5bBDYpC47FolBxp2RZa4AbQCVpmKMSKw9x9btKt7da5yMzVamJYk0XDBm"  # For testing purposes
    )
    match_levels_to_order = {"qm": 0, "sf": 1, "f": 2}

    event_matches = sorted(
        tba_instance.event_matches(EventSpecificConstants.EVENT_CODE),
        key=lambda match_info: (match_levels_to_order[match_info["comp_level"]], match_info["match_number"])
    )

    if event_matches:
        return DataFrame.from_dict(
            [
                {
                    "match_key": match["key"].replace(f"{EventSpecificConstants.EVENT_CODE}_", ""),
                    "red_alliance": [int(team[3:]) for team in match["alliances"]["red"]["team_keys"]],
                    "blue_alliance": [int(team[3:]) for team in match["alliances"]["blue"]["team_keys"]]
                }
                for match in event_matches
            ]
        )
    else:  # Load match schedule from local files
        with open("src/data/match_schedule.json") as file:
            return DataFrame.from_dict(load(file))


def scouting_data_for_team(team_number: int, scouting_data: DataFrame | None = None) -> DataFrame:
    """Retrieves the submissions within the scouting data for a certain team.

    :param team_number: The number of the team to retrieve the submissions for.
    :param scouting_data: An optional argument allowing the user to pass in the scouting data if already retrieved.
    :return: A dataframe containing th submissions within the scouting data for the team passed in.
    """
    if scouting_data is None:
        scouting_data = retrieve_scouting_data()

    return scouting_data[
        scouting_data["TeamNumber"] == team_number
        ]


def retrieve_team_list() -> list:
    """Retrieves the team list at the current event via the scouting data.

    :return: A list containing the teams at the current event.
    """
    scouting_data = retrieve_scouting_data()
    # Filter out empty team numbers
    scouting_data = scouting_data[scouting_data["TeamNumber"] != ""]

    return sorted(
        set(
            scouting_data["TeamNumber"]
        )
<<<<<<< HEAD
    )


def _convert_to_float_from_numpy_type(function):
    """
    Helper decorator used in Calculated Stats to convert numpy native types to Python native types.

    :param function: The function "decorated".
    :return: A wrapper function.
    """
    def wrapper(*args, **kwargs) -> float:
        return float(function(*args, **kwargs)) # Converts numpy dtype to native python type

    return wrapper
=======
    )
>>>>>>> ec35a9b9
<|MERGE_RESOLUTION|>--- conflicted
+++ resolved
@@ -128,7 +128,6 @@
         set(
             scouting_data["TeamNumber"]
         )
-<<<<<<< HEAD
     )
 
 
@@ -143,6 +142,3 @@
         return float(function(*args, **kwargs)) # Converts numpy dtype to native python type
 
     return wrapper
-=======
-    )
->>>>>>> ec35a9b9
