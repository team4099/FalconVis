--- conflicted
+++ resolved
@@ -53,7 +53,7 @@
         graphContainerRed.addGraph(
             "teleopCargoRed",
             new BarGraph(
-                "redAllianceContainer",
+                "redTeleopContainer",
                 "Avr. Cycles - Red",
                 {
                     bar: {
@@ -76,7 +76,7 @@
         graphContainerRed.addGraph(
             "autoPOTRed",
             new LineGraph(
-                "redAllianceContainer",
+                "redAutoContainer",
                 "Auto POT - Red",
                 {},
                 {
@@ -92,7 +92,7 @@
         graphContainerRed.addGraph(
             "autoChargeStationPOTRed",
             new LineGraph(
-                "redAllianceContainer",
+                "redAutoContainer",
                 "Auto Charge Station POT - Red",
                 {},
                 {
@@ -107,11 +107,66 @@
             )
         )
 
+        graphContainerRed.addGraph(
+            "autoEngageRed",
+            new StackedBarGraph(
+                "redAutoContainer",
+                "Auto Engage Stats - Red",
+                {},
+                {
+                    formula: function(team) { 
+                        let successfulEngages = stats.getScoreDataCrit(team, Queries.AUTO_CHARGING_STATE, Queries.ENGAGE_CRIT)[1].reduce((a, b) => a + b)
+                        let successfulDocks = stats.getScoreDataCrit(team, Queries.AUTO_CHARGING_STATE, Queries.DOCKED_CRIT)[1].reduce((a, b) => a + b)
+                        let engageMissed = (
+                            stats.getScoreDataCrit(team, Queries.AUTO_ATTEMPTED_CHARGING_STATE, Queries.ENGAGE_CRIT)[1].reduce((a, b) => a + b)
+                            - successfulEngages
+                            - successfulDocks
+                        )
+                        return [
+                            successfulEngages,
+                            successfulDocks,
+                            engageMissed
+                        ]
+
+                    },
+                    fields: ["# Of Successful Engages", "# of Docks", "# of Missed Engages"],
+                    selectedOptions: red,
+                    allOptions: Selections.TEAMS
+                },
+                modal,
+                false
+            )
+        )
+
+        graphContainerRed.addGraph(
+            "autoAccuracyRed",
+            new StackedBarGraph(
+                "redAutoContainer",
+                "Auto Accuracy - Red",
+                {},
+                {
+                    formula: function(team) { 
+                        let totalAutoCycles = stats.getCumulativeStat(team, Queries.AUTO_GRID)
+                        let totalAutoMisses = stats.getCumulativeStat(team, Queries.AUTO_MISSES)
+                        return [
+                            totalAutoCycles.reduce((a, b) => a + b),
+                            totalAutoMisses.reduce((a, b) => a + b)
+                        ]
+                    },
+                    fields: ["Total Auto Cycles", "Total Auto Misses"],
+                    selectedOptions: red,
+                    allOptions: Selections.TEAMS
+                },
+                modal,
+                false
+            )
+        )
+
         
         graphContainerRed.addGraph(
             "teleopPOTRed",
             new LineGraph(
-                "redAllianceContainer",
+                "redTeleopContainer",
                 "Teleop POT - Red",
                 {},
                 {
@@ -127,7 +182,7 @@
         graphContainerRed.addGraph(
             "breakdown of POINTS ADDED",
             new StackedBarGraph(
-                "redAllianceContainer",
+                "redTeleopContainer",
                 "Breakdown of Points Added by Team",
                 {},
                 {
@@ -160,7 +215,7 @@
         graphContainerRed.addGraph(
             "auto CYCLES over time",
             new LineGraph(
-                "redAllianceContainer",
+                "redAutoContainer",
                 "Auto CYCLES over time - Red",
                 {},
                 {
@@ -176,7 +231,7 @@
         graphContainerRed.addGraph(
             "teleop CYCLES over time",
             new LineGraph(
-                "redAllianceContainer",
+                "redTeleopContainer",
                 "Teleop CYCLES over time - Red",
                 {},
                 {
@@ -192,7 +247,7 @@
         graphContainerRed.addGraph(
             "teleop CYCLES heatmap",
             new CombinedHeatmap(
-                "redAllianceContainer",
+                "redTeleopContainer",
                 "Teleop CYCLES Heatmap (Combined) - Red",
                 {},
                 {
@@ -208,7 +263,7 @@
         graphContainerRed.addGraph(
             "auto CYCLES heatmap",
             new CombinedHeatmap(
-                "redAllianceContainer",
+                "redAutoContainer",
                 "Auto CYCLES Heatmap (Combined) - Red",
                 {},
                 {
@@ -224,7 +279,7 @@
         graphContainerRed.addGraph(
             "score for auto modes OPTIMIZED",
             new BarGraph(
-                "redAllianceContainer",
+                "redAutoContainer",
                 "Best Possible Autonomous (pts.) - Red",
                 {},
                 {
@@ -253,7 +308,7 @@
         graphContainerRed.addGraph(
             "auto modes OPTIMIZED",
             new CombinedHeatmap(
-                "redAllianceContainer",
+                "redAutoContainer",
                 "Best Configuration for Autonomous - Red",
                 {},
                 {
@@ -279,7 +334,7 @@
         graphContainerBlue.addGraph(
             "teleopCargoBlue",
             new BarGraph(
-                "blueAllianceContainer",
+                "blueTeleopContainer",
                 "Avr. Cycles - Blue",
                 {
                     bar: {
@@ -301,7 +356,7 @@
         graphContainerBlue.addGraph(
             "autoPOTBlue",
             new LineGraph(
-                "blueAllianceContainer",
+                "blueAutoContainer",
                 "Auto POT - Blue",
                 {},
                 {
@@ -317,7 +372,7 @@
         graphContainerBlue.addGraph(
             "autoChargeStationPOTBlue",
             new LineGraph(
-                "blueAllianceContainer",
+                "blueAutoContainer",
                 "Auto Charge Station POT - Blue",
                 {},
                 {
@@ -333,37 +388,64 @@
         )
 
         graphContainerBlue.addGraph(
-<<<<<<< HEAD
-            "teleopPOTBlue",
-=======
+            "autoEngageBlue",
+            new StackedBarGraph(
+                "blueAutoContainer",
+                "Auto Engage Stats - Blue",
+                {},
+                {
+                    formula: function(team) { 
+                        let successfulEngages = stats.getScoreDataCrit(team, Queries.AUTO_CHARGING_STATE, Queries.ENGAGE_CRIT)[1].reduce((a, b) => a + b)
+                        let successfulDocks = stats.getScoreDataCrit(team, Queries.AUTO_CHARGING_STATE, Queries.DOCKED_CRIT)[1].reduce((a, b) => a + b)
+                        let engageMissed = (
+                            stats.getScoreDataCrit(team, Queries.AUTO_ATTEMPTED_CHARGING_STATE, Queries.ENGAGE_CRIT)[1].reduce((a, b) => a + b)
+                            - successfulEngages
+                            - successfulDocks
+                        )
+                        return [
+                            successfulEngages,
+                            successfulDocks,
+                            engageMissed
+                        ]
+
+                    },
+                    fields: ["# Of Successful Engages", "# of Docks", "# of Missed Engages"],
+                    selectedOptions: blue,
+                    allOptions: Selections.TEAMS
+                },
+                modal,
+                false
+            )
+        )
+
+        graphContainerBlue.addGraph(
             "autoAccuracyBlue",
             new StackedBarGraph(
-                "blueAllianceContainer",
+                "blueAutoContainer",
                 "Auto Accuracy - Blue",
                 {},
                 {
                     formula: function(team) { 
-                        let engageMissed = (
-                            stats.getScoreDataCrit(team, Queries.AUTO_ATTEMPTED_CHARGING_STATE, Queries.ENGAGE_CRIT)[1].reduce((a, b) => a + b)
-                            - stats.getScoreDataCrit(team, Queries.AUTO_CHARGING_STATE, Queries.ENGAGE_CRIT)[1].reduce((a, b) => a + b)
-                        )
-                        console.log(stats.getAvrStatOverTime(team, Queries.AUTO_MISSES))
-                        return [stats.getCumulativeStat(team, Queries.AUTO_MISSES).reduce((a, b) => a + b), engageMissed]
-                    },
-                    fields: ["Total # of Game Pieces Missed", "# of Bad Engage Attempts"],
-                    selectedOptions: blue,
-                    allOptions: Selections.TEAMS
-                },
-                modal,
-                false
-            )
-        )
-
-        graphContainerBlue.addGraph(
-            "teleopPOTRed",
->>>>>>> b2d367ab
+                        let totalAutoCycles = stats.getCumulativeStat(team, Queries.AUTO_GRID)
+                        let totalAutoMisses = stats.getCumulativeStat(team, Queries.AUTO_MISSES)
+                        return [
+                            totalAutoCycles.reduce((a, b) => a + b),
+                            totalAutoMisses.reduce((a, b) => a + b)
+                        ]
+                    },
+                    fields: ["Total Auto Cycles", "Total Auto Misses"],
+                    selectedOptions: blue,
+                    allOptions: Selections.TEAMS
+                },
+                modal,
+                false
+            )
+        )
+
+        graphContainerBlue.addGraph(
+            "teleopPOTBlue",
             new LineGraph(
-                "blueAllianceContainer",
+                "blueTeleopContainer",
                 "Teleop POT - Blue",
                 {},
                 {
@@ -379,7 +461,7 @@
         graphContainerBlue.addGraph(
             "breakdown of POINTS ADDED",
             new StackedBarGraph(
-                "blueAllianceContainer",
+                "blueTeleopContainer",
                 "Breakdown of Points Added by Team",
                 {},
                 {
@@ -412,7 +494,7 @@
         graphContainerBlue.addGraph(
             "auto CYCLES over time",
             new LineGraph(
-                "blueAllianceContainer",
+                "blueAutoContainer",
                 "Auto CYCLES over time - Blue",
                 {},
                 {
@@ -428,7 +510,7 @@
         graphContainerBlue.addGraph(
             "teleop CYCLES over time",
             new LineGraph(
-                "blueAllianceContainer",
+                "blueTeleopContainer",
                 "Teleop CYCLES over time - Blue",
                 {},
                 {
@@ -444,7 +526,7 @@
         graphContainerBlue.addGraph(
             "teleop CYCLES heatmap",
             new CombinedHeatmap(
-                "blueAllianceContainer",
+                "blueTeleopContainer",
                 "Teleop CYCLES Heatmap (Combined) - Blue",
                 {},
                 {
@@ -460,7 +542,7 @@
         graphContainerBlue.addGraph(
             "auto CYCLES heatmap",
             new CombinedHeatmap(
-                "blueAllianceContainer",
+                "blueAutoContainer",
                 "Auto CYCLES Heatmap (Combined) - Blue",
                 {},
                 {
@@ -476,7 +558,7 @@
         graphContainerBlue.addGraph(
             "score for auto modes OPTIMIZED",
             new BarGraph(
-                "blueAllianceContainer",
+                "blueAutoContainer",
                 "Best Possible Autonomous (pts.) - Blue",
                 {},
                 {
@@ -505,7 +587,7 @@
         graphContainerBlue.addGraph(
             "auto modes OPTIMIZED",
             new CombinedHeatmap(
-                "blueAllianceContainer",
+                "blueAutoContainer",
                 "Best Configuration for Autonomous - Blue",
                 {},
                 {
@@ -550,7 +632,7 @@
                     })],
                     100.0,
                 ),
-                ["Blue Alliance", "Red Alliance"],
+                options,
                 false
             )
         )
@@ -590,7 +672,7 @@
                     })],
                     100.0,
                 ),
-                ["Blue Alliance", "Red Alliance"],
+                options,
                 false
             )
         )
@@ -612,7 +694,7 @@
                     })],
                     100.0,
                 ),
-                ["Blue Alliance", "Red Alliance"],
+                options,
                 false
             )
         )
@@ -634,7 +716,7 @@
                     })],
                     100.0,
                 ),
-                ["Blue Alliance", "Red Alliance"],
+                options,
                 false
             )
         )
@@ -654,7 +736,7 @@
                     })],
                     4.0,
                 ),
-                ["Blue Alliance", "Red Alliance"],
+                options,
                 false
             )
         )
@@ -674,7 +756,7 @@
                     })],
                     9.0,
                 ),
-                ["Blue Alliance", "Red Alliance"],
+                options,
                 false
             )
         )
@@ -711,7 +793,7 @@
                     })],
                     50.0,
                 ),
-                ["Blue Alliance", "Red Alliance"],
+                options,
                 false,
                 true
             )
